<?xml version="1.0" encoding="UTF-8"?>
<document type="com.apple.InterfaceBuilder3.CocoaTouch.Storyboard.XIB" version="3.0" toolsVersion="21507" targetRuntime="iOS.CocoaTouch" propertyAccessControl="none" useAutolayout="YES" useTraitCollections="YES" useSafeAreas="YES" colorMatched="YES" initialViewController="5Rz-4h-jJ8">
    <device id="retina4_7" orientation="portrait" appearance="light"/>
    <dependencies>
        <deployment identifier="iOS"/>
        <plugIn identifier="com.apple.InterfaceBuilder.IBCocoaTouchPlugin" version="21505"/>
        <capability name="Named colors" minToolsVersion="9.0"/>
        <capability name="Safe area layout guides" minToolsVersion="9.0"/>
        <capability name="System colors in document resources" minToolsVersion="11.0"/>
        <capability name="documents saved in the Xcode 8 format" minToolsVersion="8.0"/>
    </dependencies>
    <scenes>
        <!--Settings-->
        <scene sceneID="f7E-cU-41o">
            <objects>
                <tableViewController id="aMk-Xp-UL8" customClass="SettingsViewController" customModule="SideStore" customModuleProvider="target" sceneMemberID="viewController">
                    <tableView key="view" clipsSubviews="YES" contentMode="scaleToFill" alwaysBounceVertical="YES" indicatorStyle="white" dataMode="static" style="grouped" separatorStyle="none" rowHeight="-1" estimatedRowHeight="-1" sectionHeaderHeight="18" sectionFooterHeight="18" id="MuO-1I-cKW">
                        <rect key="frame" x="0.0" y="0.0" width="375" height="667"/>
                        <autoresizingMask key="autoresizingMask" widthSizable="YES" heightSizable="YES"/>
                        <color key="backgroundColor" name="SettingsBackground"/>
                        <color key="tintColor" white="1" alpha="1" colorSpace="custom" customColorSpace="genericGamma22GrayColorSpace"/>
                        <color key="separatorColor" white="1" alpha="0.25" colorSpace="custom" customColorSpace="genericGamma22GrayColorSpace"/>
                        <label key="tableFooterView" opaque="NO" userInteractionEnabled="NO" contentMode="left" horizontalHuggingPriority="251" verticalHuggingPriority="251" text="SideStore 1.0" textAlignment="center" lineBreakMode="tailTruncation" baselineAdjustment="alignBaselines" adjustsFontSizeToFit="NO" id="bUR-rp-Nw2">
<<<<<<< HEAD
                            <rect key="frame" x="0.0" y="1177" width="375" height="25"/>
=======
                            <rect key="frame" x="0.0" y="1245" width="375" height="25"/>
>>>>>>> 23a53034
                            <autoresizingMask key="autoresizingMask" flexibleMaxX="YES" flexibleMaxY="YES"/>
                            <fontDescription key="fontDescription" type="system" pointSize="17"/>
                            <color key="textColor" white="1" alpha="0.69999999999999996" colorSpace="custom" customColorSpace="genericGamma22GrayColorSpace"/>
                            <nil key="highlightedColor"/>
                        </label>
                        <sections>
                            <tableViewSection headerTitle="" id="flW-d4-bco">
                                <cells>
                                    <tableViewCell clipsSubviews="YES" contentMode="scaleToFill" preservesSuperviewLayoutMargins="YES" selectionStyle="default" indentationWidth="10" textLabel="7lu-Yk-87t" rowHeight="51" style="IBUITableViewCellStyleDefault" id="DzJ-TL-jvR" customClass="InsetGroupTableViewCell" customModule="SideStore" customModuleProvider="target">
                                        <rect key="frame" x="0.0" y="22" width="375" height="51"/>
                                        <autoresizingMask key="autoresizingMask"/>
                                        <tableViewCellContentView key="contentView" opaque="NO" clipsSubviews="YES" multipleTouchEnabled="YES" contentMode="center" preservesSuperviewLayoutMargins="YES" insetsLayoutMarginsFromSafeArea="NO" tableViewCell="DzJ-TL-jvR" id="XnZ-bO-peM">
                                            <rect key="frame" x="0.0" y="0.0" width="375" height="51"/>
                                            <autoresizingMask key="autoresizingMask"/>
                                            <subviews>
                                                <label opaque="NO" multipleTouchEnabled="YES" contentMode="left" insetsLayoutMarginsFromSafeArea="NO" text="Sign in with Apple ID" textAlignment="natural" lineBreakMode="tailTruncation" baselineAdjustment="alignBaselines" adjustsFontSizeToFit="NO" id="7lu-Yk-87t">
                                                    <rect key="frame" x="30" y="0.0" width="315" height="51"/>
                                                    <autoresizingMask key="autoresizingMask"/>
                                                    <fontDescription key="fontDescription" type="boldSystem" pointSize="17"/>
                                                    <color key="textColor" white="1" alpha="1" colorSpace="custom" customColorSpace="genericGamma22GrayColorSpace"/>
                                                    <nil key="highlightedColor"/>
                                                </label>
                                            </subviews>
                                        </tableViewCellContentView>
                                        <color key="backgroundColor" white="1" alpha="0.14999999999999999" colorSpace="custom" customColorSpace="genericGamma22GrayColorSpace"/>
                                        <edgeInsets key="layoutMargins" top="8" left="30" bottom="8" right="30"/>
                                        <inset key="separatorInset" minX="30" minY="0.0" maxX="30" maxY="0.0"/>
                                        <userDefinedRuntimeAttributes>
                                            <userDefinedRuntimeAttribute type="number" keyPath="style">
                                                <integer key="value" value="0"/>
                                            </userDefinedRuntimeAttribute>
                                            <userDefinedRuntimeAttribute type="boolean" keyPath="isSelectable" value="YES"/>
                                        </userDefinedRuntimeAttributes>
                                    </tableViewCell>
                                </cells>
                            </tableViewSection>
                            <tableViewSection headerTitle="" id="CAI-9J-8fR">
                                <cells>
                                    <tableViewCell clipsSubviews="YES" contentMode="scaleToFill" preservesSuperviewLayoutMargins="YES" selectionStyle="default" indentationWidth="10" textLabel="xvY-lN-Toz" detailTextLabel="CnN-M1-AYK" rowHeight="51" style="IBUITableViewCellStyleValue1" id="kCH-yh-bMk" customClass="InsetGroupTableViewCell" customModule="SideStore" customModuleProvider="target">
                                        <rect key="frame" x="0.0" y="113" width="375" height="51"/>
                                        <autoresizingMask key="autoresizingMask"/>
                                        <tableViewCellContentView key="contentView" opaque="NO" clipsSubviews="YES" multipleTouchEnabled="YES" contentMode="center" preservesSuperviewLayoutMargins="YES" insetsLayoutMarginsFromSafeArea="NO" tableViewCell="kCH-yh-bMk" id="MQ9-Qn-bWg">
                                            <rect key="frame" x="0.0" y="0.0" width="375" height="51"/>
                                            <autoresizingMask key="autoresizingMask"/>
                                            <subviews>
                                                <label opaque="NO" multipleTouchEnabled="YES" contentMode="left" insetsLayoutMarginsFromSafeArea="NO" text="Name" textAlignment="natural" lineBreakMode="tailTruncation" baselineAdjustment="alignBaselines" adjustsFontSizeToFit="NO" id="xvY-lN-Toz">
                                                    <rect key="frame" x="30" y="16" width="45" height="20.5"/>
                                                    <autoresizingMask key="autoresizingMask"/>
                                                    <fontDescription key="fontDescription" type="system" pointSize="17"/>
                                                    <color key="textColor" red="1" green="1" blue="1" alpha="0.80000000000000004" colorSpace="custom" customColorSpace="sRGB"/>
                                                    <nil key="highlightedColor"/>
                                                </label>
                                                <label opaque="NO" multipleTouchEnabled="YES" contentMode="left" insetsLayoutMarginsFromSafeArea="NO" text="Side Team" textAlignment="right" lineBreakMode="tailTruncation" baselineAdjustment="alignBaselines" minimumScaleFactor="0.5" id="CnN-M1-AYK">
                                                    <rect key="frame" x="262.5" y="16" width="82.5" height="20.5"/>
                                                    <autoresizingMask key="autoresizingMask"/>
                                                    <fontDescription key="fontDescription" type="system" weight="semibold" pointSize="17"/>
                                                    <color key="textColor" white="1" alpha="1" colorSpace="custom" customColorSpace="genericGamma22GrayColorSpace"/>
                                                    <nil key="highlightedColor"/>
                                                </label>
                                            </subviews>
                                        </tableViewCellContentView>
                                        <color key="backgroundColor" white="1" alpha="0.14999999999999999" colorSpace="custom" customColorSpace="genericGamma22GrayColorSpace"/>
                                        <edgeInsets key="layoutMargins" top="8" left="30" bottom="8" right="30"/>
                                        <inset key="separatorInset" minX="30" minY="0.0" maxX="30" maxY="0.0"/>
                                        <userDefinedRuntimeAttributes>
                                            <userDefinedRuntimeAttribute type="number" keyPath="style">
                                                <integer key="value" value="1"/>
                                            </userDefinedRuntimeAttribute>
                                        </userDefinedRuntimeAttributes>
                                    </tableViewCell>
                                    <tableViewCell clipsSubviews="YES" contentMode="scaleToFill" preservesSuperviewLayoutMargins="YES" selectionStyle="default" indentationWidth="10" textLabel="rAc-lQ-B1k" detailTextLabel="0uP-Cd-tNX" rowHeight="51" style="IBUITableViewCellStyleValue1" id="q11-3k-oIm" customClass="InsetGroupTableViewCell" customModule="SideStore" customModuleProvider="target">
                                        <rect key="frame" x="0.0" y="164" width="375" height="51"/>
                                        <autoresizingMask key="autoresizingMask"/>
                                        <tableViewCellContentView key="contentView" opaque="NO" clipsSubviews="YES" multipleTouchEnabled="YES" contentMode="center" preservesSuperviewLayoutMargins="YES" insetsLayoutMarginsFromSafeArea="NO" tableViewCell="q11-3k-oIm" id="QCY-a8-Lhx">
                                            <rect key="frame" x="0.0" y="0.0" width="375" height="51"/>
                                            <autoresizingMask key="autoresizingMask"/>
                                            <subviews>
                                                <label opaque="NO" multipleTouchEnabled="YES" alpha="0.80000001192092896" contentMode="left" insetsLayoutMarginsFromSafeArea="NO" text="Email" textAlignment="natural" lineBreakMode="tailTruncation" baselineAdjustment="alignBaselines" adjustsFontSizeToFit="NO" id="rAc-lQ-B1k">
                                                    <rect key="frame" x="30" y="16" width="41" height="20.5"/>
                                                    <autoresizingMask key="autoresizingMask"/>
                                                    <fontDescription key="fontDescription" type="system" pointSize="17"/>
                                                    <color key="textColor" white="1" alpha="0.80000000000000004" colorSpace="custom" customColorSpace="genericGamma22GrayColorSpace"/>
                                                    <nil key="highlightedColor"/>
                                                </label>
                                                <label opaque="NO" multipleTouchEnabled="YES" contentMode="left" insetsLayoutMarginsFromSafeArea="NO" text="SideTeam@SideStore.io" textAlignment="right" lineBreakMode="tailTruncation" baselineAdjustment="alignBaselines" minimumScaleFactor="0.5" id="0uP-Cd-tNX">
                                                    <rect key="frame" x="156" y="16" width="189" height="20.5"/>
                                                    <autoresizingMask key="autoresizingMask"/>
                                                    <fontDescription key="fontDescription" type="system" weight="semibold" pointSize="17"/>
                                                    <color key="textColor" white="1" alpha="1" colorSpace="custom" customColorSpace="genericGamma22GrayColorSpace"/>
                                                    <nil key="highlightedColor"/>
                                                </label>
                                            </subviews>
                                        </tableViewCellContentView>
                                        <color key="backgroundColor" white="1" alpha="0.14999999999999999" colorSpace="custom" customColorSpace="genericGamma22GrayColorSpace"/>
                                        <edgeInsets key="layoutMargins" top="8" left="30" bottom="8" right="30"/>
                                        <inset key="separatorInset" minX="30" minY="0.0" maxX="30" maxY="0.0"/>
                                        <userDefinedRuntimeAttributes>
                                            <userDefinedRuntimeAttribute type="number" keyPath="style">
                                                <integer key="value" value="2"/>
                                            </userDefinedRuntimeAttribute>
                                        </userDefinedRuntimeAttributes>
                                    </tableViewCell>
                                    <tableViewCell clipsSubviews="YES" contentMode="scaleToFill" preservesSuperviewLayoutMargins="YES" selectionStyle="default" indentationWidth="10" textLabel="Sge-cM-Fw9" detailTextLabel="434-MW-Den" rowHeight="51" style="IBUITableViewCellStyleValue1" id="vuc-eX-w3f" customClass="InsetGroupTableViewCell" customModule="SideStore" customModuleProvider="target">
                                        <rect key="frame" x="0.0" y="215" width="375" height="51"/>
                                        <autoresizingMask key="autoresizingMask"/>
                                        <tableViewCellContentView key="contentView" opaque="NO" clipsSubviews="YES" multipleTouchEnabled="YES" contentMode="center" preservesSuperviewLayoutMargins="YES" insetsLayoutMarginsFromSafeArea="NO" tableViewCell="vuc-eX-w3f" id="wpD-YB-mrf">
                                            <rect key="frame" x="0.0" y="0.0" width="375" height="51"/>
                                            <autoresizingMask key="autoresizingMask"/>
                                            <subviews>
                                                <label opaque="NO" multipleTouchEnabled="YES" alpha="0.80000001192092896" contentMode="left" insetsLayoutMarginsFromSafeArea="NO" text="Type" textAlignment="natural" lineBreakMode="tailTruncation" baselineAdjustment="alignBaselines" adjustsFontSizeToFit="NO" id="Sge-cM-Fw9">
                                                    <rect key="frame" x="30" y="16" width="37.5" height="20.5"/>
                                                    <autoresizingMask key="autoresizingMask"/>
                                                    <fontDescription key="fontDescription" type="system" pointSize="17"/>
                                                    <color key="textColor" white="1" alpha="0.80000000000000004" colorSpace="custom" customColorSpace="genericGamma22GrayColorSpace"/>
                                                    <nil key="highlightedColor"/>
                                                </label>
                                                <label opaque="NO" multipleTouchEnabled="YES" contentMode="left" insetsLayoutMarginsFromSafeArea="NO" text="Developers" textAlignment="right" lineBreakMode="tailTruncation" baselineAdjustment="alignBaselines" minimumScaleFactor="0.5" id="434-MW-Den">
                                                    <rect key="frame" x="255" y="16" width="90" height="20.5"/>
                                                    <autoresizingMask key="autoresizingMask"/>
                                                    <fontDescription key="fontDescription" type="system" weight="semibold" pointSize="17"/>
                                                    <color key="textColor" white="1" alpha="1" colorSpace="custom" customColorSpace="genericGamma22GrayColorSpace"/>
                                                    <nil key="highlightedColor"/>
                                                </label>
                                            </subviews>
                                        </tableViewCellContentView>
                                        <color key="backgroundColor" white="1" alpha="0.14999999999999999" colorSpace="custom" customColorSpace="genericGamma22GrayColorSpace"/>
                                        <edgeInsets key="layoutMargins" top="8" left="30" bottom="8" right="30"/>
                                        <inset key="separatorInset" minX="30" minY="0.0" maxX="30" maxY="0.0"/>
                                        <userDefinedRuntimeAttributes>
                                            <userDefinedRuntimeAttribute type="number" keyPath="style">
                                                <integer key="value" value="3"/>
                                            </userDefinedRuntimeAttribute>
                                        </userDefinedRuntimeAttributes>
                                    </tableViewCell>
                                </cells>
                            </tableViewSection>
                            <tableViewSection id="YHi-gR-wed">
                                <cells>
                                    <tableViewCell clipsSubviews="YES" contentMode="scaleToFill" preservesSuperviewLayoutMargins="YES" selectionStyle="default" indentationWidth="10" rowHeight="51" id="R1C-Gr-xD4" customClass="InsetGroupTableViewCell" customModule="SideStore" customModuleProvider="target">
                                        <rect key="frame" x="0.0" y="302" width="375" height="51"/>
                                        <autoresizingMask key="autoresizingMask"/>
                                        <tableViewCellContentView key="contentView" opaque="NO" clipsSubviews="YES" multipleTouchEnabled="YES" contentMode="center" preservesSuperviewLayoutMargins="YES" insetsLayoutMarginsFromSafeArea="NO" tableViewCell="R1C-Gr-xD4" id="Ojx-7f-z7E">
                                            <rect key="frame" x="0.0" y="0.0" width="375" height="51"/>
                                            <autoresizingMask key="autoresizingMask"/>
                                            <subviews>
                                                <label opaque="NO" userInteractionEnabled="NO" contentMode="left" horizontalHuggingPriority="251" verticalHuggingPriority="251" text="Support the team" textAlignment="natural" lineBreakMode="tailTruncation" baselineAdjustment="alignBaselines" adjustsFontSizeToFit="NO" translatesAutoresizingMaskIntoConstraints="NO" id="3Il-5a-5Zp">
                                                    <rect key="frame" x="30" y="15.5" width="142.5" height="20.5"/>
                                                    <fontDescription key="fontDescription" type="boldSystem" pointSize="17"/>
                                                    <color key="textColor" white="1" alpha="1" colorSpace="custom" customColorSpace="genericGamma22GrayColorSpace"/>
                                                    <nil key="highlightedColor"/>
                                                </label>
                                                <imageView clipsSubviews="YES" userInteractionEnabled="NO" contentMode="scaleAspectFit" horizontalHuggingPriority="251" verticalHuggingPriority="251" image="Next" translatesAutoresizingMaskIntoConstraints="NO" id="ksV-TB-cmH">
                                                    <rect key="frame" x="327" y="16.5" width="18" height="18"/>
                                                </imageView>
                                            </subviews>
                                            <constraints>
                                                <constraint firstItem="ksV-TB-cmH" firstAttribute="centerY" secondItem="Ojx-7f-z7E" secondAttribute="centerY" id="Fn5-7K-zZy"/>
                                                <constraint firstItem="3Il-5a-5Zp" firstAttribute="leading" secondItem="Ojx-7f-z7E" secondAttribute="leadingMargin" id="IIA-QX-tN3"/>
                                                <constraint firstAttribute="trailingMargin" secondItem="ksV-TB-cmH" secondAttribute="trailing" id="ibe-bR-asZ"/>
                                                <constraint firstItem="3Il-5a-5Zp" firstAttribute="centerY" secondItem="Ojx-7f-z7E" secondAttribute="centerY" id="l0D-9Q-8eh"/>
                                            </constraints>
                                        </tableViewCellContentView>
                                        <color key="backgroundColor" white="1" alpha="0.14999999999999999" colorSpace="custom" customColorSpace="genericGamma22GrayColorSpace"/>
                                        <edgeInsets key="layoutMargins" top="8" left="30" bottom="8" right="30"/>
                                        <userDefinedRuntimeAttributes>
                                            <userDefinedRuntimeAttribute type="number" keyPath="style">
                                                <integer key="value" value="0"/>
                                            </userDefinedRuntimeAttribute>
                                            <userDefinedRuntimeAttribute type="boolean" keyPath="isSelectable" value="YES"/>
                                        </userDefinedRuntimeAttributes>
                                        <connections>
                                            <segue destination="dp8-8j-vt9" kind="show" identifier="showPatreon" id="gCj-C6-hPm"/>
                                        </connections>
                                    </tableViewCell>
                                </cells>
                            </tableViewSection>
                            <tableViewSection headerTitle="" id="2dM-lg-cRI">
                                <cells>
                                    <tableViewCell clipsSubviews="YES" contentMode="scaleToFill" preservesSuperviewLayoutMargins="YES" selectionStyle="default" indentationWidth="10" rowHeight="51" id="Rra-U5-kCd" customClass="InsetGroupTableViewCell" customModule="SideStore" customModuleProvider="target">
                                        <rect key="frame" x="0.0" y="393" width="375" height="51"/>
                                        <autoresizingMask key="autoresizingMask"/>
                                        <tableViewCellContentView key="contentView" opaque="NO" clipsSubviews="YES" multipleTouchEnabled="YES" contentMode="center" preservesSuperviewLayoutMargins="YES" insetsLayoutMarginsFromSafeArea="NO" tableViewCell="Rra-U5-kCd" id="8gV-kx-lGe">
                                            <rect key="frame" x="0.0" y="0.0" width="375" height="51"/>
                                            <autoresizingMask key="autoresizingMask"/>
                                            <subviews>
                                                <label opaque="NO" userInteractionEnabled="NO" contentMode="left" horizontalHuggingPriority="251" verticalHuggingPriority="251" text="Background Refresh" textAlignment="natural" lineBreakMode="tailTruncation" baselineAdjustment="alignBaselines" adjustsFontSizeToFit="NO" translatesAutoresizingMaskIntoConstraints="NO" id="EbG-HB-IOn">
                                                    <rect key="frame" x="30" y="15.5" width="166" height="20.5"/>
                                                    <fontDescription key="fontDescription" type="boldSystem" pointSize="17"/>
                                                    <color key="textColor" white="1" alpha="1" colorSpace="custom" customColorSpace="genericGamma22GrayColorSpace"/>
                                                    <nil key="highlightedColor"/>
                                                </label>
                                                <switch opaque="NO" contentMode="scaleToFill" horizontalHuggingPriority="750" verticalHuggingPriority="750" contentHorizontalAlignment="center" contentVerticalAlignment="center" on="YES" translatesAutoresizingMaskIntoConstraints="NO" id="DPu-zD-Als">
                                                    <rect key="frame" x="296" y="10" width="51" height="31"/>
                                                    <connections>
                                                        <action selector="toggleIsBackgroundRefreshEnabled:" destination="aMk-Xp-UL8" eventType="valueChanged" id="gK5-Wr-8Hh"/>
                                                    </connections>
                                                </switch>
                                            </subviews>
                                            <constraints>
                                                <constraint firstItem="DPu-zD-Als" firstAttribute="centerY" secondItem="8gV-kx-lGe" secondAttribute="centerY" id="01B-xG-aLo"/>
                                                <constraint firstAttribute="trailingMargin" secondItem="DPu-zD-Als" secondAttribute="trailing" id="0Wt-c3-q46"/>
                                                <constraint firstItem="EbG-HB-IOn" firstAttribute="leading" secondItem="8gV-kx-lGe" secondAttribute="leadingMargin" id="QgH-XB-eFs"/>
                                                <constraint firstItem="EbG-HB-IOn" firstAttribute="centerY" secondItem="8gV-kx-lGe" secondAttribute="centerY" id="vLA-Z3-KyF"/>
                                            </constraints>
                                        </tableViewCellContentView>
                                        <color key="backgroundColor" white="1" alpha="0.14999999999999999" colorSpace="custom" customColorSpace="genericGamma22GrayColorSpace"/>
                                        <edgeInsets key="layoutMargins" top="8" left="30" bottom="8" right="30"/>
                                        <userDefinedRuntimeAttributes>
                                            <userDefinedRuntimeAttribute type="number" keyPath="style">
                                                <integer key="value" value="1"/>
                                            </userDefinedRuntimeAttribute>
                                            <userDefinedRuntimeAttribute type="boolean" keyPath="isSelectable" value="NO"/>
                                        </userDefinedRuntimeAttributes>
                                    </tableViewCell>
                                    <tableViewCell clipsSubviews="YES" contentMode="scaleToFill" preservesSuperviewLayoutMargins="YES" selectionStyle="default" indentationWidth="10" rowHeight="51" id="GYp-O0-pse" customClass="InsetGroupTableViewCell" customModule="SideStore" customModuleProvider="target">
                                        <rect key="frame" x="0.0" y="444" width="375" height="51"/>
                                        <autoresizingMask key="autoresizingMask"/>
                                        <tableViewCellContentView key="contentView" opaque="NO" clipsSubviews="YES" multipleTouchEnabled="YES" contentMode="center" preservesSuperviewLayoutMargins="YES" insetsLayoutMarginsFromSafeArea="NO" tableViewCell="GYp-O0-pse" id="vDG-ZV-xRS">
                                            <rect key="frame" x="0.0" y="0.0" width="375" height="51"/>
                                            <autoresizingMask key="autoresizingMask"/>
                                            <subviews>
                                                <label opaque="NO" userInteractionEnabled="NO" contentMode="left" horizontalHuggingPriority="251" verticalHuggingPriority="251" text="Disable Idle Timeout" textAlignment="natural" lineBreakMode="tailTruncation" baselineAdjustment="alignBaselines" adjustsFontSizeToFit="NO" translatesAutoresizingMaskIntoConstraints="NO" id="PCh-Up-aJJ">
                                                    <rect key="frame" x="30" y="15.5" width="166" height="20.5"/>
                                                    <fontDescription key="fontDescription" type="boldSystem" pointSize="17"/>
                                                    <color key="textColor" white="1" alpha="1" colorSpace="custom" customColorSpace="genericGamma22GrayColorSpace"/>
                                                    <nil key="highlightedColor"/>
                                                </label>
                                                <switch opaque="NO" contentMode="scaleToFill" horizontalHuggingPriority="750" verticalHuggingPriority="750" contentHorizontalAlignment="center" contentVerticalAlignment="center" on="YES" translatesAutoresizingMaskIntoConstraints="NO" id="iQA-wm-5ag">
                                                    <rect key="frame" x="296" y="10" width="51" height="31"/>
                                                    <connections>
                                                        <action selector="toggleNoIdleTimeoutEnabled:" destination="aMk-Xp-UL8" eventType="valueChanged" id="WSl-Jc-g5J"/>
                                                    </connections>
                                                </switch>
                                            </subviews>
                                            <constraints>
                                                <constraint firstAttribute="trailingMargin" secondItem="iQA-wm-5ag" secondAttribute="trailing" id="MJ1-HF-Dln"/>
                                                <constraint firstItem="PCh-Up-aJJ" firstAttribute="leading" secondItem="vDG-ZV-xRS" secondAttribute="leadingMargin" id="Ocu-jn-RAQ"/>
                                                <constraint firstItem="iQA-wm-5ag" firstAttribute="centerY" secondItem="vDG-ZV-xRS" secondAttribute="centerY" id="c6W-bN-VAb"/>
                                                <constraint firstItem="PCh-Up-aJJ" firstAttribute="centerY" secondItem="vDG-ZV-xRS" secondAttribute="centerY" id="mL6-LB-cjn"/>
                                            </constraints>
                                        </tableViewCellContentView>
                                        <color key="backgroundColor" white="1" alpha="0.14999999999999999" colorSpace="custom" customColorSpace="genericGamma22GrayColorSpace"/>
                                        <edgeInsets key="layoutMargins" top="8" left="30" bottom="8" right="30"/>
                                        <userDefinedRuntimeAttributes>
                                            <userDefinedRuntimeAttribute type="number" keyPath="style">
                                                <integer key="value" value="2"/>
                                            </userDefinedRuntimeAttribute>
                                            <userDefinedRuntimeAttribute type="boolean" keyPath="isSelectable" value="YES"/>
                                        </userDefinedRuntimeAttributes>
                                    </tableViewCell>
                                    <tableViewCell clipsSubviews="YES" contentMode="scaleToFill" preservesSuperviewLayoutMargins="YES" selectionStyle="default" indentationWidth="10" rowHeight="51" id="amC-sE-8O0" customClass="InsetGroupTableViewCell" customModule="SideStore" customModuleProvider="target">
                                        <rect key="frame" x="0.0" y="495" width="375" height="51"/>
                                        <autoresizingMask key="autoresizingMask"/>
                                        <tableViewCellContentView key="contentView" opaque="NO" clipsSubviews="YES" multipleTouchEnabled="YES" contentMode="center" preservesSuperviewLayoutMargins="YES" insetsLayoutMarginsFromSafeArea="NO" tableViewCell="amC-sE-8O0" id="GEO-2e-E4k">
                                            <rect key="frame" x="0.0" y="0.0" width="375" height="51"/>
                                            <autoresizingMask key="autoresizingMask"/>
                                            <subviews>
                                                <label opaque="NO" userInteractionEnabled="NO" contentMode="left" horizontalHuggingPriority="251" verticalHuggingPriority="251" text="Add to Siri…" textAlignment="natural" lineBreakMode="tailTruncation" baselineAdjustment="alignBaselines" adjustsFontSizeToFit="NO" translatesAutoresizingMaskIntoConstraints="NO" id="c6K-fI-CVr">
                                                    <rect key="frame" x="30" y="15.5" width="100.5" height="20.5"/>
                                                    <fontDescription key="fontDescription" type="boldSystem" pointSize="17"/>
                                                    <color key="textColor" white="1" alpha="1" colorSpace="custom" customColorSpace="genericGamma22GrayColorSpace"/>
                                                    <nil key="highlightedColor"/>
                                                </label>
                                            </subviews>
                                            <constraints>
                                                <constraint firstItem="c6K-fI-CVr" firstAttribute="centerY" secondItem="GEO-2e-E4k" secondAttribute="centerY" id="IGB-ox-RAM"/>
                                                <constraint firstItem="c6K-fI-CVr" firstAttribute="leading" secondItem="GEO-2e-E4k" secondAttribute="leadingMargin" id="xoI-eB-1TH"/>
                                            </constraints>
                                        </tableViewCellContentView>
                                        <color key="backgroundColor" white="1" alpha="0.14999999999999999" colorSpace="custom" customColorSpace="genericGamma22GrayColorSpace"/>
                                        <edgeInsets key="layoutMargins" top="8" left="30" bottom="8" right="30"/>
                                        <userDefinedRuntimeAttributes>
                                            <userDefinedRuntimeAttribute type="number" keyPath="style">
                                                <integer key="value" value="3"/>
                                            </userDefinedRuntimeAttribute>
                                            <userDefinedRuntimeAttribute type="boolean" keyPath="isSelectable" value="YES"/>
                                        </userDefinedRuntimeAttributes>
                                    </tableViewCell>
                                </cells>
                            </tableViewSection>
                            <tableViewSection headerTitle="" id="eHy-qI-w5w">
                                <cells>
                                    <tableViewCell clipsSubviews="YES" contentMode="scaleToFill" preservesSuperviewLayoutMargins="YES" selectionStyle="default" indentationWidth="10" rowHeight="51" id="30h-59-88f" customClass="InsetGroupTableViewCell" customModule="SideStore" customModuleProvider="target">
                                        <rect key="frame" x="0.0" y="586" width="375" height="51"/>
                                        <autoresizingMask key="autoresizingMask"/>
                                        <tableViewCellContentView key="contentView" opaque="NO" clipsSubviews="YES" multipleTouchEnabled="YES" contentMode="center" preservesSuperviewLayoutMargins="YES" insetsLayoutMarginsFromSafeArea="NO" tableViewCell="30h-59-88f" id="7qD-DW-Jls">
                                            <rect key="frame" x="0.0" y="0.0" width="375" height="51"/>
                                            <autoresizingMask key="autoresizingMask"/>
                                            <subviews>
                                                <label opaque="NO" userInteractionEnabled="NO" contentMode="left" horizontalHuggingPriority="251" verticalHuggingPriority="251" text="How it works" textAlignment="natural" lineBreakMode="tailTruncation" baselineAdjustment="alignBaselines" adjustsFontSizeToFit="NO" translatesAutoresizingMaskIntoConstraints="NO" id="2CC-iw-3bd">
                                                    <rect key="frame" x="30" y="15.5" width="105" height="20.5"/>
                                                    <fontDescription key="fontDescription" type="boldSystem" pointSize="17"/>
                                                    <color key="textColor" white="1" alpha="1" colorSpace="custom" customColorSpace="genericGamma22GrayColorSpace"/>
                                                    <nil key="highlightedColor"/>
                                                </label>
                                                <imageView clipsSubviews="YES" userInteractionEnabled="NO" contentMode="scaleAspectFit" horizontalHuggingPriority="251" verticalHuggingPriority="251" image="Next" translatesAutoresizingMaskIntoConstraints="NO" id="WtV-Dt-sDn">
                                                    <rect key="frame" x="327" y="16.5" width="18" height="18"/>
                                                </imageView>
                                            </subviews>
                                            <constraints>
                                                <constraint firstAttribute="trailingMargin" secondItem="WtV-Dt-sDn" secondAttribute="trailing" id="1mR-gr-pVJ"/>
                                                <constraint firstItem="WtV-Dt-sDn" firstAttribute="centerY" secondItem="7qD-DW-Jls" secondAttribute="centerY" id="E5Y-5q-mOW"/>
                                                <constraint firstItem="2CC-iw-3bd" firstAttribute="leading" secondItem="7qD-DW-Jls" secondAttribute="leadingMargin" id="oMC-B4-n0Z"/>
                                                <constraint firstItem="2CC-iw-3bd" firstAttribute="centerY" secondItem="7qD-DW-Jls" secondAttribute="centerY" id="sFG-EB-W37"/>
                                            </constraints>
                                        </tableViewCellContentView>
                                        <color key="backgroundColor" white="1" alpha="0.14999999999999999" colorSpace="custom" customColorSpace="genericGamma22GrayColorSpace"/>
                                        <edgeInsets key="layoutMargins" top="8" left="30" bottom="8" right="30"/>
                                        <userDefinedRuntimeAttributes>
                                            <userDefinedRuntimeAttribute type="number" keyPath="style">
                                                <integer key="value" value="0"/>
                                            </userDefinedRuntimeAttribute>
                                            <userDefinedRuntimeAttribute type="boolean" keyPath="isSelectable" value="YES"/>
                                        </userDefinedRuntimeAttributes>
                                        <connections>
                                            <segue destination="gbN-yn-SCG" kind="show" identifier="showInstructions" id="9Vb-vt-zVw"/>
                                        </connections>
                                    </tableViewCell>
                                </cells>
                            </tableViewSection>
                            <tableViewSection headerTitle="" id="J90-vn-u2O">
                                <cells>
                                    <tableViewCell clipsSubviews="YES" contentMode="scaleToFill" preservesSuperviewLayoutMargins="YES" selectionStyle="default" indentationWidth="10" rowHeight="51" id="i4T-2q-jF3" customClass="InsetGroupTableViewCell" customModule="SideStore" customModuleProvider="target">
                                        <rect key="frame" x="0.0" y="677" width="375" height="51"/>
                                        <autoresizingMask key="autoresizingMask"/>
                                        <tableViewCellContentView key="contentView" opaque="NO" clipsSubviews="YES" multipleTouchEnabled="YES" contentMode="center" preservesSuperviewLayoutMargins="YES" insetsLayoutMarginsFromSafeArea="NO" tableViewCell="i4T-2q-jF3" id="VTQ-H4-aCM">
                                            <rect key="frame" x="0.0" y="0.0" width="375" height="51"/>
                                            <autoresizingMask key="autoresizingMask"/>
                                            <subviews>
                                                <label opaque="NO" userInteractionEnabled="NO" contentMode="left" horizontalHuggingPriority="251" verticalHuggingPriority="251" text="Developers" textAlignment="natural" lineBreakMode="tailTruncation" baselineAdjustment="alignBaselines" adjustsFontSizeToFit="NO" translatesAutoresizingMaskIntoConstraints="NO" id="hRA-OK-Vjw">
                                                    <rect key="frame" x="30" y="15.5" width="86" height="20.5"/>
                                                    <fontDescription key="fontDescription" type="system" pointSize="17"/>
                                                    <color key="textColor" white="1" alpha="0.80000000000000004" colorSpace="custom" customColorSpace="genericGamma22GrayColorSpace"/>
                                                    <nil key="highlightedColor"/>
                                                </label>
                                                <stackView opaque="NO" contentMode="scaleToFill" spacing="14" translatesAutoresizingMaskIntoConstraints="NO" id="lx9-35-OSk">
                                                    <rect key="frame" x="187.5" y="15.5" width="157.5" height="20.5"/>
                                                    <subviews>
                                                        <label opaque="NO" userInteractionEnabled="NO" contentMode="left" horizontalHuggingPriority="251" verticalHuggingPriority="251" text="SideStore Team" textAlignment="natural" lineBreakMode="tailTruncation" baselineAdjustment="alignBaselines" adjustsFontSizeToFit="NO" translatesAutoresizingMaskIntoConstraints="NO" id="JAA-iZ-VGb">
                                                            <rect key="frame" x="0.0" y="0.0" width="125.5" height="20.5"/>
                                                            <fontDescription key="fontDescription" type="system" weight="semibold" pointSize="17"/>
                                                            <color key="textColor" white="1" alpha="1" colorSpace="custom" customColorSpace="genericGamma22GrayColorSpace"/>
                                                            <nil key="highlightedColor"/>
                                                        </label>
                                                        <imageView clipsSubviews="YES" userInteractionEnabled="NO" contentMode="scaleAspectFit" horizontalHuggingPriority="251" verticalHuggingPriority="251" image="Next" translatesAutoresizingMaskIntoConstraints="NO" id="Mmj-3V-fTb">
                                                            <rect key="frame" x="139.5" y="0.0" width="18" height="20.5"/>
                                                        </imageView>
                                                    </subviews>
                                                </stackView>
                                            </subviews>
                                            <constraints>
                                                <constraint firstItem="hRA-OK-Vjw" firstAttribute="centerY" secondItem="VTQ-H4-aCM" secondAttribute="centerY" id="32l-QB-6MG"/>
                                                <constraint firstItem="hRA-OK-Vjw" firstAttribute="leading" secondItem="VTQ-H4-aCM" secondAttribute="leadingMargin" id="TWh-cy-xbo"/>
                                                <constraint firstAttribute="trailingMargin" secondItem="lx9-35-OSk" secondAttribute="trailing" id="cUD-LO-TdR"/>
                                                <constraint firstItem="lx9-35-OSk" firstAttribute="centerY" secondItem="VTQ-H4-aCM" secondAttribute="centerY" id="n1K-BR-79p"/>
                                            </constraints>
                                        </tableViewCellContentView>
                                        <color key="backgroundColor" white="1" alpha="0.14999999999999999" colorSpace="custom" customColorSpace="genericGamma22GrayColorSpace"/>
                                        <edgeInsets key="layoutMargins" top="8" left="30" bottom="8" right="30"/>
                                        <userDefinedRuntimeAttributes>
                                            <userDefinedRuntimeAttribute type="number" keyPath="style">
                                                <integer key="value" value="1"/>
                                            </userDefinedRuntimeAttribute>
                                            <userDefinedRuntimeAttribute type="boolean" keyPath="isSelectable" value="YES"/>
                                        </userDefinedRuntimeAttributes>
                                    </tableViewCell>
                                    <tableViewCell clipsSubviews="YES" contentMode="scaleToFill" preservesSuperviewLayoutMargins="YES" selectionStyle="default" indentationWidth="10" rowHeight="51" id="oHX-oR-nwJ" customClass="InsetGroupTableViewCell" customModule="SideStore" customModuleProvider="target">
                                        <rect key="frame" x="0.0" y="728" width="375" height="51"/>
                                        <autoresizingMask key="autoresizingMask"/>
                                        <tableViewCellContentView key="contentView" opaque="NO" clipsSubviews="YES" multipleTouchEnabled="YES" contentMode="center" preservesSuperviewLayoutMargins="YES" insetsLayoutMarginsFromSafeArea="NO" tableViewCell="oHX-oR-nwJ" id="hN4-i5-igu">
                                            <rect key="frame" x="0.0" y="0.0" width="375" height="51"/>
                                            <autoresizingMask key="autoresizingMask"/>
                                            <subviews>
                                                <label opaque="NO" userInteractionEnabled="NO" contentMode="left" horizontalHuggingPriority="251" verticalHuggingPriority="251" text="UI Designer" textAlignment="natural" lineBreakMode="tailTruncation" baselineAdjustment="alignBaselines" adjustsFontSizeToFit="NO" translatesAutoresizingMaskIntoConstraints="NO" id="oqY-wY-1Vf">
                                                    <rect key="frame" x="30" y="15.5" width="89" height="20.5"/>
                                                    <fontDescription key="fontDescription" type="system" pointSize="17"/>
                                                    <color key="textColor" white="1" alpha="0.80000000000000004" colorSpace="custom" customColorSpace="genericGamma22GrayColorSpace"/>
                                                    <nil key="highlightedColor"/>
                                                </label>
                                                <stackView opaque="NO" contentMode="scaleToFill" spacing="14" translatesAutoresizingMaskIntoConstraints="NO" id="gUq-6Q-t5X">
                                                    <rect key="frame" x="198" y="15.5" width="147" height="20.5"/>
                                                    <subviews>
                                                        <label opaque="NO" userInteractionEnabled="NO" contentMode="left" horizontalHuggingPriority="251" verticalHuggingPriority="251" text="Fabian (thdev)" textAlignment="natural" lineBreakMode="tailTruncation" baselineAdjustment="alignBaselines" adjustsFontSizeToFit="NO" translatesAutoresizingMaskIntoConstraints="NO" id="ylE-VL-7Fq">
                                                            <rect key="frame" x="0.0" y="0.0" width="115" height="20.5"/>
                                                            <fontDescription key="fontDescription" type="system" weight="semibold" pointSize="17"/>
                                                            <color key="textColor" white="1" alpha="1" colorSpace="custom" customColorSpace="genericGamma22GrayColorSpace"/>
                                                            <nil key="highlightedColor"/>
                                                        </label>
                                                        <imageView clipsSubviews="YES" userInteractionEnabled="NO" contentMode="scaleAspectFit" horizontalHuggingPriority="251" verticalHuggingPriority="251" image="Next" translatesAutoresizingMaskIntoConstraints="NO" id="e3L-vR-Jae">
                                                            <rect key="frame" x="129" y="0.0" width="18" height="20.5"/>
                                                        </imageView>
                                                    </subviews>
                                                </stackView>
                                            </subviews>
                                            <constraints>
                                                <constraint firstItem="oqY-wY-1Vf" firstAttribute="leading" secondItem="hN4-i5-igu" secondAttribute="leadingMargin" id="3uL-in-wxH"/>
                                                <constraint firstItem="gUq-6Q-t5X" firstAttribute="centerY" secondItem="hN4-i5-igu" secondAttribute="centerY" id="Jpy-bG-sCX"/>
                                                <constraint firstItem="oqY-wY-1Vf" firstAttribute="centerY" secondItem="hN4-i5-igu" secondAttribute="centerY" id="Mxs-he-eMF"/>
                                                <constraint firstAttribute="trailingMargin" secondItem="gUq-6Q-t5X" secondAttribute="trailing" id="Uuj-NI-Do7"/>
                                            </constraints>
                                        </tableViewCellContentView>
                                        <color key="backgroundColor" white="1" alpha="0.14999999999999999" colorSpace="custom" customColorSpace="genericGamma22GrayColorSpace"/>
                                        <edgeInsets key="layoutMargins" top="8" left="30" bottom="8" right="30"/>
                                        <userDefinedRuntimeAttributes>
                                            <userDefinedRuntimeAttribute type="number" keyPath="style">
                                                <integer key="value" value="2"/>
                                            </userDefinedRuntimeAttribute>
                                            <userDefinedRuntimeAttribute type="boolean" keyPath="isSelectable" value="YES"/>
                                        </userDefinedRuntimeAttributes>
                                    </tableViewCell>
                                    <tableViewCell clipsSubviews="YES" contentMode="scaleToFill" preservesSuperviewLayoutMargins="YES" selectionStyle="default" indentationWidth="10" rowHeight="51" id="0MT-ht-Sit" customClass="InsetGroupTableViewCell" customModule="SideStore" customModuleProvider="target">
                                        <rect key="frame" x="0.0" y="779" width="375" height="51"/>
                                        <autoresizingMask key="autoresizingMask"/>
                                        <tableViewCellContentView key="contentView" opaque="NO" clipsSubviews="YES" multipleTouchEnabled="YES" contentMode="center" preservesSuperviewLayoutMargins="YES" insetsLayoutMarginsFromSafeArea="NO" tableViewCell="0MT-ht-Sit" id="OZp-WM-5H7">
                                            <rect key="frame" x="0.0" y="0.0" width="375" height="51"/>
                                            <autoresizingMask key="autoresizingMask"/>
                                            <subviews>
                                                <label opaque="NO" userInteractionEnabled="NO" contentMode="left" horizontalHuggingPriority="251" verticalHuggingPriority="251" ambiguous="YES" text="Asset Designer" textAlignment="natural" lineBreakMode="tailTruncation" baselineAdjustment="alignBaselines" adjustsFontSizeToFit="NO" translatesAutoresizingMaskIntoConstraints="NO" id="fGU-Fp-XgM">
                                                    <rect key="frame" x="30" y="15.5" width="115.5" height="20.5"/>
                                                    <fontDescription key="fontDescription" type="system" pointSize="17"/>
                                                    <color key="textColor" white="1" alpha="0.80000000000000004" colorSpace="custom" customColorSpace="genericGamma22GrayColorSpace"/>
                                                    <nil key="highlightedColor"/>
                                                </label>
                                                <stackView opaque="NO" contentMode="scaleToFill" ambiguous="YES" spacing="14" translatesAutoresizingMaskIntoConstraints="NO" id="R8B-DW-7mY">
                                                    <rect key="frame" x="206" y="15.5" width="139" height="20.5"/>
                                                    <subviews>
                                                        <label opaque="NO" userInteractionEnabled="NO" contentMode="left" horizontalHuggingPriority="251" verticalHuggingPriority="251" ambiguous="YES" text="Chris (LitRitt)" textAlignment="natural" lineBreakMode="tailTruncation" baselineAdjustment="alignBaselines" adjustsFontSizeToFit="NO" translatesAutoresizingMaskIntoConstraints="NO" id="hId-3P-41T">
                                                            <rect key="frame" x="0.0" y="0.0" width="107" height="20.5"/>
                                                            <fontDescription key="fontDescription" type="system" weight="semibold" pointSize="17"/>
                                                            <color key="textColor" white="1" alpha="1" colorSpace="custom" customColorSpace="genericGamma22GrayColorSpace"/>
                                                            <nil key="highlightedColor"/>
                                                        </label>
                                                        <imageView clipsSubviews="YES" userInteractionEnabled="NO" contentMode="scaleAspectFit" horizontalHuggingPriority="251" verticalHuggingPriority="251" ambiguous="YES" image="Next" translatesAutoresizingMaskIntoConstraints="NO" id="baq-cE-fMY">
                                                            <rect key="frame" x="121" y="0.0" width="18" height="20.5"/>
                                                        </imageView>
                                                    </subviews>
                                                </stackView>
                                            </subviews>
                                            <constraints>
                                                <constraint firstItem="fGU-Fp-XgM" firstAttribute="centerY" secondItem="OZp-WM-5H7" secondAttribute="centerY" id="7RO-Uz-a6W"/>
                                                <constraint firstAttribute="trailingMargin" secondItem="R8B-DW-7mY" secondAttribute="trailing" id="Dor-ph-sbO"/>
                                                <constraint firstItem="R8B-DW-7mY" firstAttribute="centerY" secondItem="OZp-WM-5H7" secondAttribute="centerY" id="IMk-av-MlS"/>
                                                <constraint firstItem="fGU-Fp-XgM" firstAttribute="leading" secondItem="OZp-WM-5H7" secondAttribute="leadingMargin" id="Qcz-wi-oxG"/>
                                            </constraints>
                                        </tableViewCellContentView>
                                        <color key="backgroundColor" white="1" alpha="0.14999999999999999" colorSpace="custom" customColorSpace="genericGamma22GrayColorSpace"/>
                                        <edgeInsets key="layoutMargins" top="8" left="30" bottom="8" right="30"/>
                                        <userDefinedRuntimeAttributes>
                                            <userDefinedRuntimeAttribute type="number" keyPath="style">
                                                <integer key="value" value="2"/>
                                            </userDefinedRuntimeAttribute>
                                            <userDefinedRuntimeAttribute type="boolean" keyPath="isSelectable" value="YES"/>
                                        </userDefinedRuntimeAttributes>
                                    </tableViewCell>
                                    <tableViewCell clipsSubviews="YES" contentMode="scaleToFill" preservesSuperviewLayoutMargins="YES" selectionStyle="default" indentationWidth="10" rowHeight="51" id="O5R-Al-lGj" customClass="InsetGroupTableViewCell" customModule="SideStore" customModuleProvider="target">
                                        <rect key="frame" x="0.0" y="830" width="375" height="51"/>
                                        <autoresizingMask key="autoresizingMask"/>
                                        <tableViewCellContentView key="contentView" opaque="NO" clipsSubviews="YES" multipleTouchEnabled="YES" contentMode="center" preservesSuperviewLayoutMargins="YES" insetsLayoutMarginsFromSafeArea="NO" tableViewCell="O5R-Al-lGj" id="CrG-Mr-xQq">
                                            <rect key="frame" x="0.0" y="0.0" width="375" height="51"/>
                                            <autoresizingMask key="autoresizingMask"/>
                                            <subviews>
                                                <label opaque="NO" userInteractionEnabled="NO" contentMode="left" horizontalHuggingPriority="251" verticalHuggingPriority="251" ambiguous="YES" text="Licenses" textAlignment="natural" lineBreakMode="tailTruncation" baselineAdjustment="alignBaselines" adjustsFontSizeToFit="NO" translatesAutoresizingMaskIntoConstraints="NO" id="D6b-cd-pVK">
                                                    <rect key="frame" x="30" y="15.5" width="67.5" height="20.5"/>
                                                    <fontDescription key="fontDescription" type="system" pointSize="17"/>
                                                    <color key="textColor" white="1" alpha="0.80000000000000004" colorSpace="custom" customColorSpace="genericGamma22GrayColorSpace"/>
                                                    <nil key="highlightedColor"/>
                                                </label>
                                                <imageView clipsSubviews="YES" userInteractionEnabled="NO" contentMode="scaleAspectFit" horizontalHuggingPriority="251" verticalHuggingPriority="251" ambiguous="YES" image="Next" translatesAutoresizingMaskIntoConstraints="NO" id="s79-GQ-khr">
                                                    <rect key="frame" x="327" y="16.5" width="18" height="18"/>
                                                </imageView>
                                            </subviews>
                                            <constraints>
                                                <constraint firstAttribute="trailingMargin" secondItem="s79-GQ-khr" secondAttribute="trailing" id="CEE-QV-QOR"/>
                                                <constraint firstItem="D6b-cd-pVK" firstAttribute="leading" secondItem="CrG-Mr-xQq" secondAttribute="leadingMargin" id="Ead-hV-730"/>
                                                <constraint firstItem="D6b-cd-pVK" firstAttribute="centerY" secondItem="CrG-Mr-xQq" secondAttribute="centerY" id="NWm-mC-iZu"/>
                                                <constraint firstItem="s79-GQ-khr" firstAttribute="centerY" secondItem="CrG-Mr-xQq" secondAttribute="centerY" id="aHu-TU-D0y"/>
                                            </constraints>
                                        </tableViewCellContentView>
                                        <color key="backgroundColor" white="1" alpha="0.14999999999999999" colorSpace="custom" customColorSpace="genericGamma22GrayColorSpace"/>
                                        <edgeInsets key="layoutMargins" top="8" left="30" bottom="8" right="30"/>
                                        <userDefinedRuntimeAttributes>
                                            <userDefinedRuntimeAttribute type="number" keyPath="style">
                                                <integer key="value" value="3"/>
                                            </userDefinedRuntimeAttribute>
                                            <userDefinedRuntimeAttribute type="boolean" keyPath="isSelectable" value="YES"/>
                                        </userDefinedRuntimeAttributes>
                                        <connections>
                                            <segue destination="m4j-ch-w9Y" kind="show" identifier="showCredits" id="n2M-pi-kSS"/>
                                        </connections>
                                    </tableViewCell>
                                </cells>
                            </tableViewSection>
                            <tableViewSection headerTitle="" id="OMa-EK-hRI">
                                <cells>
                                    <tableViewCell clipsSubviews="YES" contentMode="scaleToFill" preservesSuperviewLayoutMargins="YES" selectionStyle="default" indentationWidth="10" rowHeight="51" id="FMZ-as-Ljo" customClass="InsetGroupTableViewCell" customModule="SideStore" customModuleProvider="target">
                                        <rect key="frame" x="0.0" y="921" width="375" height="51"/>
                                        <autoresizingMask key="autoresizingMask"/>
                                        <tableViewCellContentView key="contentView" opaque="NO" clipsSubviews="YES" multipleTouchEnabled="YES" contentMode="center" preservesSuperviewLayoutMargins="YES" insetsLayoutMarginsFromSafeArea="NO" tableViewCell="FMZ-as-Ljo" id="JzL-Of-A3T">
                                            <rect key="frame" x="0.0" y="0.0" width="375" height="51"/>
                                            <autoresizingMask key="autoresizingMask"/>
                                            <subviews>
                                                <label opaque="NO" userInteractionEnabled="NO" contentMode="left" horizontalHuggingPriority="251" verticalHuggingPriority="251" ambiguous="YES" text="Send Feedback" textAlignment="natural" lineBreakMode="tailTruncation" baselineAdjustment="alignBaselines" adjustsFontSizeToFit="NO" translatesAutoresizingMaskIntoConstraints="NO" id="pMI-Aj-nQF">
                                                    <rect key="frame" x="30" y="15.5" width="125.5" height="20.5"/>
                                                    <fontDescription key="fontDescription" type="boldSystem" pointSize="17"/>
                                                    <color key="textColor" white="1" alpha="1" colorSpace="custom" customColorSpace="genericGamma22GrayColorSpace"/>
                                                    <nil key="highlightedColor"/>
                                                </label>
                                                <imageView clipsSubviews="YES" userInteractionEnabled="NO" contentMode="scaleAspectFit" horizontalHuggingPriority="251" verticalHuggingPriority="251" ambiguous="YES" image="Next" translatesAutoresizingMaskIntoConstraints="NO" id="Jyy-x0-Owj">
                                                    <rect key="frame" x="327" y="16.5" width="18" height="18"/>
                                                </imageView>
                                            </subviews>
                                            <constraints>
                                                <constraint firstAttribute="trailingMargin" secondItem="Jyy-x0-Owj" secondAttribute="trailing" id="9mO-VI-meg"/>
                                                <constraint firstItem="pMI-Aj-nQF" firstAttribute="centerY" secondItem="JzL-Of-A3T" secondAttribute="centerY" id="al3-cu-ODw"/>
                                                <constraint firstItem="Jyy-x0-Owj" firstAttribute="centerY" secondItem="JzL-Of-A3T" secondAttribute="centerY" id="iRY-bb-enw"/>
                                                <constraint firstItem="pMI-Aj-nQF" firstAttribute="leading" secondItem="JzL-Of-A3T" secondAttribute="leadingMargin" id="wTn-2X-Qdg"/>
                                            </constraints>
                                        </tableViewCellContentView>
                                        <color key="backgroundColor" white="1" alpha="0.14999999999999999" colorSpace="custom" customColorSpace="genericGamma22GrayColorSpace"/>
                                        <edgeInsets key="layoutMargins" top="8" left="30" bottom="8" right="30"/>
                                        <userDefinedRuntimeAttributes>
                                            <userDefinedRuntimeAttribute type="number" keyPath="style">
                                                <integer key="value" value="1"/>
                                            </userDefinedRuntimeAttribute>
                                            <userDefinedRuntimeAttribute type="boolean" keyPath="isSelectable" value="YES"/>
                                        </userDefinedRuntimeAttributes>
                                    </tableViewCell>
                                    <tableViewCell clipsSubviews="YES" contentMode="scaleToFill" preservesSuperviewLayoutMargins="YES" selectionStyle="default" indentationWidth="10" rowHeight="51" id="Qca-pU-sJh" customClass="InsetGroupTableViewCell" customModule="SideStore" customModuleProvider="target">
                                        <rect key="frame" x="0.0" y="972" width="375" height="51"/>
                                        <autoresizingMask key="autoresizingMask"/>
                                        <tableViewCellContentView key="contentView" opaque="NO" clipsSubviews="YES" multipleTouchEnabled="YES" contentMode="center" preservesSuperviewLayoutMargins="YES" insetsLayoutMarginsFromSafeArea="NO" tableViewCell="Qca-pU-sJh" id="QtU-8J-VQN">
                                            <rect key="frame" x="0.0" y="0.0" width="375" height="51"/>
                                            <autoresizingMask key="autoresizingMask"/>
                                            <subviews>
                                                <label opaque="NO" userInteractionEnabled="NO" contentMode="left" horizontalHuggingPriority="251" verticalHuggingPriority="251" ambiguous="YES" text="View Refresh Attempts" textAlignment="natural" lineBreakMode="tailTruncation" baselineAdjustment="alignBaselines" adjustsFontSizeToFit="NO" translatesAutoresizingMaskIntoConstraints="NO" id="sni-07-q0M">
                                                    <rect key="frame" x="30" y="15.5" width="187.5" height="20.5"/>
                                                    <fontDescription key="fontDescription" type="boldSystem" pointSize="17"/>
                                                    <color key="textColor" white="1" alpha="1" colorSpace="custom" customColorSpace="genericGamma22GrayColorSpace"/>
                                                    <nil key="highlightedColor"/>
                                                </label>
                                                <imageView clipsSubviews="YES" userInteractionEnabled="NO" contentMode="scaleAspectFit" horizontalHuggingPriority="251" verticalHuggingPriority="251" ambiguous="YES" image="Next" translatesAutoresizingMaskIntoConstraints="NO" id="4d3-me-Hqc">
                                                    <rect key="frame" x="327" y="16.5" width="18" height="18"/>
                                                </imageView>
                                            </subviews>
                                            <constraints>
                                                <constraint firstItem="4d3-me-Hqc" firstAttribute="centerY" secondItem="QtU-8J-VQN" secondAttribute="centerY" id="Ec0-Ee-94W"/>
                                                <constraint firstAttribute="trailingMargin" secondItem="4d3-me-Hqc" secondAttribute="trailing" id="Fc7-8i-FrF"/>
                                                <constraint firstItem="sni-07-q0M" firstAttribute="centerY" secondItem="QtU-8J-VQN" secondAttribute="centerY" id="eIs-Vs-EcV"/>
                                                <constraint firstItem="sni-07-q0M" firstAttribute="leading" secondItem="QtU-8J-VQN" secondAttribute="leadingMargin" id="hCp-Iu-iNx"/>
                                            </constraints>
                                        </tableViewCellContentView>
                                        <color key="backgroundColor" white="1" alpha="0.14999999999999999" colorSpace="custom" customColorSpace="genericGamma22GrayColorSpace"/>
                                        <edgeInsets key="layoutMargins" top="8" left="30" bottom="8" right="30"/>
                                        <userDefinedRuntimeAttributes>
                                            <userDefinedRuntimeAttribute type="number" keyPath="style">
                                                <integer key="value" value="2"/>
                                            </userDefinedRuntimeAttribute>
                                            <userDefinedRuntimeAttribute type="boolean" keyPath="isSelectable" value="YES"/>
                                        </userDefinedRuntimeAttributes>
                                        <connections>
                                            <segue destination="GBh-rB-juy" kind="show" identifier="showRefreshAttempts" id="K2i-nF-6qa"/>
                                        </connections>
                                    </tableViewCell>
                                    <tableViewCell clipsSubviews="YES" contentMode="scaleToFill" preservesSuperviewLayoutMargins="YES" selectionStyle="default" indentationWidth="10" rowHeight="51" id="rE2-P4-OaE" customClass="InsetGroupTableViewCell" customModule="SideStore" customModuleProvider="target">
                                        <rect key="frame" x="0.0" y="1023" width="375" height="51"/>
                                        <autoresizingMask key="autoresizingMask"/>
                                        <tableViewCellContentView key="contentView" opaque="NO" clipsSubviews="YES" multipleTouchEnabled="YES" contentMode="center" preservesSuperviewLayoutMargins="YES" insetsLayoutMarginsFromSafeArea="NO" tableViewCell="rE2-P4-OaE" id="qIT-rz-ZUb">
                                            <rect key="frame" x="0.0" y="0.0" width="375" height="51"/>
                                            <autoresizingMask key="autoresizingMask"/>
                                            <subviews>
                                                <label opaque="NO" userInteractionEnabled="NO" contentMode="left" horizontalHuggingPriority="251" verticalHuggingPriority="251" ambiguous="YES" text="View Error Log" textAlignment="natural" lineBreakMode="tailTruncation" baselineAdjustment="alignBaselines" adjustsFontSizeToFit="NO" translatesAutoresizingMaskIntoConstraints="NO" id="PWC-OG-5jx">
                                                    <rect key="frame" x="30" y="15.5" width="119" height="20.5"/>
                                                    <fontDescription key="fontDescription" type="boldSystem" pointSize="17"/>
                                                    <color key="textColor" white="1" alpha="1" colorSpace="custom" customColorSpace="genericGamma22GrayColorSpace"/>
                                                    <nil key="highlightedColor"/>
                                                </label>
                                                <imageView clipsSubviews="YES" userInteractionEnabled="NO" contentMode="scaleAspectFit" horizontalHuggingPriority="251" verticalHuggingPriority="251" ambiguous="YES" image="Next" translatesAutoresizingMaskIntoConstraints="NO" id="VfB-c5-5wG">
                                                    <rect key="frame" x="327" y="16.5" width="18" height="18"/>
                                                </imageView>
                                            </subviews>
                                            <constraints>
                                                <constraint firstItem="PWC-OG-5jx" firstAttribute="leading" secondItem="qIT-rz-ZUb" secondAttribute="leadingMargin" id="BQr-Nx-fIq"/>
                                                <constraint firstItem="PWC-OG-5jx" firstAttribute="centerY" secondItem="qIT-rz-ZUb" secondAttribute="centerY" id="IDa-ov-tmK"/>
                                                <constraint firstAttribute="trailingMargin" secondItem="VfB-c5-5wG" secondAttribute="trailing" id="Q6c-iP-6bi"/>
                                                <constraint firstItem="VfB-c5-5wG" firstAttribute="centerY" secondItem="qIT-rz-ZUb" secondAttribute="centerY" id="WuL-ax-fFw"/>
                                            </constraints>
                                        </tableViewCellContentView>
                                        <color key="backgroundColor" white="1" alpha="0.14999999999999999" colorSpace="custom" customColorSpace="genericGamma22GrayColorSpace"/>
                                        <edgeInsets key="layoutMargins" top="8" left="30" bottom="8" right="30"/>
                                        <userDefinedRuntimeAttributes>
                                            <userDefinedRuntimeAttribute type="number" keyPath="style">
                                                <integer key="value" value="2"/>
                                            </userDefinedRuntimeAttribute>
                                            <userDefinedRuntimeAttribute type="boolean" keyPath="isSelectable" value="YES"/>
                                        </userDefinedRuntimeAttributes>
                                        <connections>
                                            <segue destination="g8a-Rf-zWa" kind="show" id="vFC-Id-Ww6"/>
                                        </connections>
                                    </tableViewCell>
<<<<<<< HEAD
                                    <tableViewCell clipsSubviews="YES" contentMode="scaleToFill" preservesSuperviewLayoutMargins="YES" selectionStyle="default" indentationWidth="10" rowHeight="51" id="VNn-u4-cN8" customClass="InsetGroupTableViewCell" customModule="SideStore" customModuleProvider="target">
                                        <rect key="frame" x="0.0" y="1074" width="375" height="51"/>
=======
                                    <tableViewCell clipsSubviews="YES" contentMode="scaleToFill" preservesSuperviewLayoutMargins="YES" selectionStyle="default" indentationWidth="10" rowHeight="51" id="eZ3-BT-q4D" customClass="InsetGroupTableViewCell" customModule="SideStore" customModuleProvider="target">
                                        <rect key="frame" x="0.0" y="1023" width="375" height="51"/>
>>>>>>> 23a53034
                                        <autoresizingMask key="autoresizingMask"/>
                                        <tableViewCellContentView key="contentView" opaque="NO" clipsSubviews="YES" multipleTouchEnabled="YES" contentMode="center" preservesSuperviewLayoutMargins="YES" insetsLayoutMarginsFromSafeArea="NO" tableViewCell="eZ3-BT-q4D" id="17m-VV-hzf">
                                            <rect key="frame" x="0.0" y="0.0" width="375" height="51"/>
                                            <autoresizingMask key="autoresizingMask"/>
                                            <subviews>
                                                <label opaque="NO" userInteractionEnabled="NO" contentMode="left" horizontalHuggingPriority="251" verticalHuggingPriority="251" ambiguous="YES" text="Clear Cache" textAlignment="natural" lineBreakMode="tailTruncation" baselineAdjustment="alignBaselines" adjustsFontSizeToFit="NO" translatesAutoresizingMaskIntoConstraints="NO" id="IbH-V1-ce3">
                                                    <rect key="frame" x="30" y="15.5" width="98.5" height="20.5"/>
                                                    <fontDescription key="fontDescription" type="boldSystem" pointSize="17"/>
                                                    <color key="textColor" white="1" alpha="1" colorSpace="custom" customColorSpace="genericGamma22GrayColorSpace"/>
                                                    <nil key="highlightedColor"/>
                                                </label>
                                                <imageView clipsSubviews="YES" userInteractionEnabled="NO" contentMode="scaleAspectFit" horizontalHuggingPriority="251" verticalHuggingPriority="251" ambiguous="YES" image="Next" translatesAutoresizingMaskIntoConstraints="NO" id="FZe-BJ-fOm">
                                                    <rect key="frame" x="327" y="16.5" width="18" height="18"/>
                                                </imageView>
                                            </subviews>
                                            <constraints>
                                                <constraint firstItem="FZe-BJ-fOm" firstAttribute="centerY" secondItem="17m-VV-hzf" secondAttribute="centerY" id="bGv-Np-5aO"/>
                                                <constraint firstAttribute="trailingMargin" secondItem="FZe-BJ-fOm" secondAttribute="trailing" id="ccb-JP-Eqi"/>
                                                <constraint firstItem="IbH-V1-ce3" firstAttribute="centerY" secondItem="17m-VV-hzf" secondAttribute="centerY" id="iQJ-gN-sRF"/>
                                                <constraint firstItem="IbH-V1-ce3" firstAttribute="leading" secondItem="17m-VV-hzf" secondAttribute="leadingMargin" id="m1g-Y6-aT5"/>
                                            </constraints>
                                        </tableViewCellContentView>
                                        <color key="backgroundColor" white="1" alpha="0.14999999999999999" colorSpace="custom" customColorSpace="genericGamma22GrayColorSpace"/>
                                        <edgeInsets key="layoutMargins" top="8" left="30" bottom="8" right="30"/>
                                        <userDefinedRuntimeAttributes>
                                            <userDefinedRuntimeAttribute type="number" keyPath="style">
                                                <integer key="value" value="2"/>
                                            </userDefinedRuntimeAttribute>
                                            <userDefinedRuntimeAttribute type="boolean" keyPath="isSelectable" value="YES"/>
                                        </userDefinedRuntimeAttributes>
                                    </tableViewCell>
                                    <tableViewCell clipsSubviews="YES" contentMode="scaleToFill" preservesSuperviewLayoutMargins="YES" selectionStyle="default" indentationWidth="10" rowHeight="51" id="VNn-u4-cN8" customClass="InsetGroupTableViewCell" customModule="SideStore" customModuleProvider="target">
                                        <rect key="frame" x="0.0" y="1074" width="375" height="51"/>
                                        <autoresizingMask key="autoresizingMask"/>
                                        <tableViewCellContentView key="contentView" opaque="NO" clipsSubviews="YES" multipleTouchEnabled="YES" contentMode="center" preservesSuperviewLayoutMargins="YES" insetsLayoutMarginsFromSafeArea="NO" tableViewCell="VNn-u4-cN8" id="4bh-qe-l2N">
                                            <rect key="frame" x="0.0" y="0.0" width="375" height="51"/>
                                            <autoresizingMask key="autoresizingMask"/>
                                            <subviews>
                                                <label opaque="NO" userInteractionEnabled="NO" contentMode="left" horizontalHuggingPriority="251" verticalHuggingPriority="251" ambiguous="YES" text="Reset Pairing File" textAlignment="natural" lineBreakMode="tailTruncation" baselineAdjustment="alignBaselines" adjustsFontSizeToFit="NO" translatesAutoresizingMaskIntoConstraints="NO" id="ysS-9s-dXm">
                                                    <rect key="frame" x="30" y="15.5" width="140" height="20.5"/>
                                                    <fontDescription key="fontDescription" type="boldSystem" pointSize="17"/>
                                                    <color key="textColor" white="1" alpha="1" colorSpace="custom" customColorSpace="genericGamma22GrayColorSpace"/>
                                                    <nil key="highlightedColor"/>
                                                </label>
                                                <imageView clipsSubviews="YES" userInteractionEnabled="NO" contentMode="scaleAspectFit" horizontalHuggingPriority="251" verticalHuggingPriority="251" ambiguous="YES" image="Next" translatesAutoresizingMaskIntoConstraints="NO" id="r09-mH-pOD">
                                                    <rect key="frame" x="327" y="16.5" width="18" height="18"/>
                                                </imageView>
                                            </subviews>
                                            <constraints>
                                                <constraint firstItem="r09-mH-pOD" firstAttribute="centerY" secondItem="4bh-qe-l2N" secondAttribute="centerY" id="02u-Os-L7r"/>
                                                <constraint firstItem="ysS-9s-dXm" firstAttribute="centerY" secondItem="4bh-qe-l2N" secondAttribute="centerY" id="QOA-3E-85e"/>
                                                <constraint firstItem="ysS-9s-dXm" firstAttribute="leading" secondItem="4bh-qe-l2N" secondAttribute="leadingMargin" id="gRE-CM-w21"/>
                                                <constraint firstAttribute="trailingMargin" secondItem="r09-mH-pOD" secondAttribute="trailing" id="udf-VS-o6t"/>
                                            </constraints>
                                        </tableViewCellContentView>
                                        <color key="backgroundColor" white="1" alpha="0.14999999999999999" colorSpace="custom" customColorSpace="genericGamma22GrayColorSpace"/>
                                        <edgeInsets key="layoutMargins" top="8" left="30" bottom="8" right="30"/>
                                        <userDefinedRuntimeAttributes>
                                            <userDefinedRuntimeAttribute type="number" keyPath="style">
                                                <integer key="value" value="2"/>
                                            </userDefinedRuntimeAttribute>
                                            <userDefinedRuntimeAttribute type="boolean" keyPath="isSelectable" value="YES"/>
                                        </userDefinedRuntimeAttributes>
                                    </tableViewCell>
                                    <tableViewCell clipsSubviews="YES" contentMode="scaleToFill" preservesSuperviewLayoutMargins="YES" selectionStyle="default" indentationWidth="10" rowHeight="51" id="e7s-hL-kv9" customClass="InsetGroupTableViewCell" customModule="SideStore" customModuleProvider="target">
                                        <rect key="frame" x="0.0" y="1125" width="375" height="51"/>
                                        <autoresizingMask key="autoresizingMask"/>
                                        <tableViewCellContentView key="contentView" opaque="NO" clipsSubviews="YES" multipleTouchEnabled="YES" contentMode="center" preservesSuperviewLayoutMargins="YES" insetsLayoutMarginsFromSafeArea="NO" tableViewCell="e7s-hL-kv9" id="yjL-Mu-HTk">
                                            <rect key="frame" x="0.0" y="0.0" width="375" height="51"/>
                                            <autoresizingMask key="autoresizingMask"/>
                                            <subviews>
                                                <label opaque="NO" userInteractionEnabled="NO" contentMode="left" horizontalHuggingPriority="251" verticalHuggingPriority="251" ambiguous="YES" text="Reset adi.pb" textAlignment="natural" lineBreakMode="tailTruncation" baselineAdjustment="alignBaselines" adjustsFontSizeToFit="NO" translatesAutoresizingMaskIntoConstraints="NO" id="eds-Dj-36y">
                                                    <rect key="frame" x="30" y="15.5" width="102" height="20.5"/>
                                                    <fontDescription key="fontDescription" type="boldSystem" pointSize="17"/>
                                                    <color key="textColor" white="1" alpha="1" colorSpace="custom" customColorSpace="genericGamma22GrayColorSpace"/>
                                                    <nil key="highlightedColor"/>
                                                </label>
                                                <imageView clipsSubviews="YES" userInteractionEnabled="NO" contentMode="scaleAspectFit" horizontalHuggingPriority="251" verticalHuggingPriority="251" ambiguous="YES" image="Next" translatesAutoresizingMaskIntoConstraints="NO" id="0dh-yd-7i9">
                                                    <rect key="frame" x="327" y="16.5" width="18" height="18"/>
                                                </imageView>
                                            </subviews>
                                            <constraints>
                                                <constraint firstItem="0dh-yd-7i9" firstAttribute="centerY" secondItem="yjL-Mu-HTk" secondAttribute="centerY" id="8OI-PI-weT"/>
                                                <constraint firstItem="eds-Dj-36y" firstAttribute="leading" secondItem="yjL-Mu-HTk" secondAttribute="leadingMargin" id="BqG-Ef-xQo"/>
                                                <constraint firstAttribute="trailingMargin" secondItem="0dh-yd-7i9" secondAttribute="trailing" id="TFW-nu-jo4"/>
                                                <constraint firstItem="eds-Dj-36y" firstAttribute="centerY" secondItem="yjL-Mu-HTk" secondAttribute="centerY" id="YiJ-OF-FXE"/>
                                            </constraints>
                                        </tableViewCellContentView>
                                        <color key="backgroundColor" white="1" alpha="0.14999999999999999" colorSpace="custom" customColorSpace="genericGamma22GrayColorSpace"/>
                                        <edgeInsets key="layoutMargins" top="8" left="30" bottom="8" right="30"/>
                                        <userDefinedRuntimeAttributes>
                                            <userDefinedRuntimeAttribute type="number" keyPath="style">
                                                <integer key="value" value="2"/>
                                            </userDefinedRuntimeAttribute>
                                            <userDefinedRuntimeAttribute type="boolean" keyPath="isSelectable" value="YES"/>
                                        </userDefinedRuntimeAttributes>
                                    </tableViewCell>
                                    <tableViewCell clipsSubviews="YES" contentMode="scaleToFill" preservesSuperviewLayoutMargins="YES" selectionStyle="default" indentationWidth="10" rowHeight="51" id="fj2-EJ-Z98" customClass="InsetGroupTableViewCell" customModule="SideStore" customModuleProvider="target">
                                        <rect key="frame" x="0.0" y="1176" width="375" height="51"/>
                                        <autoresizingMask key="autoresizingMask"/>
                                        <tableViewCellContentView key="contentView" opaque="NO" clipsSubviews="YES" multipleTouchEnabled="YES" contentMode="center" preservesSuperviewLayoutMargins="YES" insetsLayoutMarginsFromSafeArea="NO" tableViewCell="fj2-EJ-Z98" id="BcT-Fs-KNg">
                                            <rect key="frame" x="0.0" y="0.0" width="375" height="51"/>
                                            <autoresizingMask key="autoresizingMask"/>
                                            <subviews>
                                                <label opaque="NO" userInteractionEnabled="NO" contentMode="left" horizontalHuggingPriority="251" verticalHuggingPriority="251" ambiguous="YES" text="Advanced Settings" textAlignment="natural" lineBreakMode="tailTruncation" baselineAdjustment="alignBaselines" adjustsFontSizeToFit="NO" translatesAutoresizingMaskIntoConstraints="NO" id="OcM-OM-uDE">
                                                    <rect key="frame" x="30" y="15.5" width="154" height="20.5"/>
                                                    <fontDescription key="fontDescription" type="boldSystem" pointSize="17"/>
                                                    <color key="textColor" white="1" alpha="1" colorSpace="custom" customColorSpace="genericGamma22GrayColorSpace"/>
                                                    <nil key="highlightedColor"/>
                                                </label>
                                                <imageView clipsSubviews="YES" userInteractionEnabled="NO" contentMode="scaleAspectFit" horizontalHuggingPriority="251" verticalHuggingPriority="251" ambiguous="YES" image="Next" translatesAutoresizingMaskIntoConstraints="NO" id="Pcu-Sy-yfZ">
                                                    <rect key="frame" x="327" y="16.5" width="18" height="18"/>
                                                </imageView>
                                            </subviews>
                                            <constraints>
                                                <constraint firstAttribute="trailingMargin" secondItem="Pcu-Sy-yfZ" secondAttribute="trailing" id="CFy-IO-4eb"/>
                                                <constraint firstItem="OcM-OM-uDE" firstAttribute="centerY" secondItem="BcT-Fs-KNg" secondAttribute="centerY" id="OGl-h4-FPx"/>
                                                <constraint firstItem="Pcu-Sy-yfZ" firstAttribute="centerY" secondItem="BcT-Fs-KNg" secondAttribute="centerY" id="R7L-4O-lTn"/>
                                                <constraint firstItem="OcM-OM-uDE" firstAttribute="leading" secondItem="BcT-Fs-KNg" secondAttribute="leadingMargin" id="yoh-C6-UC5"/>
                                            </constraints>
                                        </tableViewCellContentView>
                                        <color key="backgroundColor" white="1" alpha="0.14999999999999999" colorSpace="custom" customColorSpace="genericGamma22GrayColorSpace"/>
                                        <edgeInsets key="layoutMargins" top="8" left="30" bottom="8" right="30"/>
                                        <userDefinedRuntimeAttributes>
                                            <userDefinedRuntimeAttribute type="number" keyPath="style">
                                                <integer key="value" value="3"/>
                                            </userDefinedRuntimeAttribute>
                                            <userDefinedRuntimeAttribute type="boolean" keyPath="isSelectable" value="YES"/>
                                        </userDefinedRuntimeAttributes>
                                    </tableViewCell>
                                </cells>
                            </tableViewSection>
                        </sections>
                        <connections>
                            <outlet property="dataSource" destination="aMk-Xp-UL8" id="c6c-fR-8C4"/>
                        </connections>
                    </tableView>
                    <navigationItem key="navigationItem" title="Settings" id="Ddg-UQ-KJ8"/>
                    <connections>
                        <outlet property="accountEmailLabel" destination="0uP-Cd-tNX" id="14b-aL-yE3"/>
                        <outlet property="accountNameLabel" destination="CnN-M1-AYK" id="Ldc-Py-Bix"/>
                        <outlet property="accountTypeLabel" destination="434-MW-Den" id="mNB-QE-4Jg"/>
                        <outlet property="backgroundRefreshSwitch" destination="DPu-zD-Als" id="eiG-Hv-Vko"/>
                        <outlet property="noIdleTimeoutSwitch" destination="iQA-wm-5ag" id="jHC-js-q0Y"/>
                        <outlet property="versionLabel" destination="bUR-rp-Nw2" id="85I-5R-hqz"/>
                    </connections>
                </tableViewController>
                <placeholder placeholderIdentifier="IBFirstResponder" id="SI0-mJ-Wad" userLabel="First Responder" sceneMemberID="firstResponder"/>
            </objects>
            <point key="canvasLocation" x="879" y="44"/>
        </scene>
        <!--Settings-->
        <scene sceneID="L0E-XA-SxK">
            <objects>
                <navigationController automaticallyAdjustsScrollViewInsets="NO" id="5Rz-4h-jJ8" customClass="ForwardingNavigationController" customModule="SideStore" customModuleProvider="target" sceneMemberID="viewController">
                    <tabBarItem key="tabBarItem" title="Settings" image="Settings" id="LP8-gK-WC2"/>
                    <toolbarItems/>
                    <simulatedTabBarMetrics key="simulatedBottomBarMetrics"/>
                    <navigationBar key="navigationBar" contentMode="scaleToFill" insetsLayoutMarginsFromSafeArea="NO" barStyle="black" largeTitles="YES" id="Jtn-cs-Tvp" customClass="NavigationBar" customModule="SideStore" customModuleProvider="target">
                        <rect key="frame" x="0.0" y="0.0" width="375" height="96"/>
                        <autoresizingMask key="autoresizingMask"/>
                        <color key="tintColor" white="1" alpha="1" colorSpace="custom" customColorSpace="genericGamma22GrayColorSpace"/>
                        <color key="barTintColor" name="SettingsBackground"/>
                        <textAttributes key="titleTextAttributes">
                            <color key="textColor" white="1" alpha="1" colorSpace="custom" customColorSpace="genericGamma22GrayColorSpace"/>
                        </textAttributes>
                        <textAttributes key="largeTitleTextAttributes">
                            <color key="textColor" white="1" alpha="1" colorSpace="custom" customColorSpace="genericGamma22GrayColorSpace"/>
                        </textAttributes>
                        <userDefinedRuntimeAttributes>
                            <userDefinedRuntimeAttribute type="boolean" keyPath="automaticallyAdjustsItemPositions" value="NO"/>
                        </userDefinedRuntimeAttributes>
                    </navigationBar>
                    <nil name="viewControllers"/>
                    <connections>
                        <segue destination="aMk-Xp-UL8" kind="relationship" relationship="rootViewController" id="Z1g-18-bXg"/>
                    </connections>
                </navigationController>
                <placeholder placeholderIdentifier="IBFirstResponder" id="fOF-GE-pPL" userLabel="First Responder" sceneMemberID="firstResponder"/>
            </objects>
            <point key="canvasLocation" x="5.5999999999999996" y="43.628185907046479"/>
        </scene>
        <!--Refresh Attempts-->
        <scene sceneID="mm0-Eb-bBO">
            <objects>
                <tableViewController id="GBh-rB-juy" customClass="RefreshAttemptsViewController" customModule="SideStore" customModuleProvider="target" sceneMemberID="viewController">
                    <tableView key="view" clipsSubviews="YES" contentMode="scaleToFill" alwaysBounceVertical="YES" dataMode="prototypes" style="plain" separatorStyle="default" rowHeight="-1" estimatedRowHeight="-1" sectionHeaderHeight="28" sectionFooterHeight="28" id="sPX-D2-9uY">
                        <rect key="frame" x="0.0" y="0.0" width="375" height="667"/>
                        <autoresizingMask key="autoresizingMask" widthSizable="YES" heightSizable="YES"/>
                        <color key="backgroundColor" white="1" alpha="1" colorSpace="custom" customColorSpace="genericGamma22GrayColorSpace"/>
                        <prototypes>
                            <tableViewCell clipsSubviews="YES" contentMode="scaleToFill" preservesSuperviewLayoutMargins="YES" selectionStyle="default" indentationWidth="10" reuseIdentifier="Cell" id="8Xf-RE-QJx" customClass="RefreshAttemptTableViewCell">
                                <rect key="frame" x="0.0" y="50" width="375" height="65"/>
                                <autoresizingMask key="autoresizingMask"/>
                                <tableViewCellContentView key="contentView" opaque="NO" clipsSubviews="YES" multipleTouchEnabled="YES" contentMode="center" preservesSuperviewLayoutMargins="YES" insetsLayoutMarginsFromSafeArea="NO" tableViewCell="8Xf-RE-QJx" id="r3G-oh-AyQ">
                                    <rect key="frame" x="0.0" y="0.0" width="375" height="65"/>
                                    <autoresizingMask key="autoresizingMask"/>
                                    <subviews>
                                        <stackView opaque="NO" contentMode="scaleToFill" axis="vertical" spacing="4" translatesAutoresizingMaskIntoConstraints="NO" id="SN9-pA-GDU">
                                            <rect key="frame" x="16" y="11" width="343" height="43"/>
                                            <subviews>
                                                <stackView opaque="NO" contentMode="scaleToFill" distribution="equalSpacing" translatesAutoresizingMaskIntoConstraints="NO" id="SqJ-wP-gO1">
                                                    <rect key="frame" x="0.0" y="0.0" width="343" height="20.5"/>
                                                    <subviews>
                                                        <label opaque="NO" userInteractionEnabled="NO" contentMode="left" horizontalHuggingPriority="251" verticalHuggingPriority="251" text="Success" textAlignment="natural" lineBreakMode="tailTruncation" baselineAdjustment="alignBaselines" adjustsFontSizeToFit="NO" translatesAutoresizingMaskIntoConstraints="NO" id="SWb-Of-t97">
                                                            <rect key="frame" x="0.0" y="0.0" width="67" height="20.5"/>
                                                            <fontDescription key="fontDescription" type="system" weight="semibold" pointSize="17"/>
                                                            <color key="textColor" systemColor="darkTextColor"/>
                                                            <nil key="highlightedColor"/>
                                                        </label>
                                                        <label opaque="NO" userInteractionEnabled="NO" contentMode="left" horizontalHuggingPriority="251" verticalHuggingPriority="251" text="Date" textAlignment="natural" lineBreakMode="tailTruncation" baselineAdjustment="alignBaselines" adjustsFontSizeToFit="NO" translatesAutoresizingMaskIntoConstraints="NO" id="4MX-Qv-H8V">
                                                            <rect key="frame" x="312.5" y="0.0" width="30.5" height="20.5"/>
                                                            <fontDescription key="fontDescription" type="system" pointSize="14"/>
                                                            <color key="textColor" white="0.66666666669999997" alpha="1" colorSpace="custom" customColorSpace="genericGamma22GrayColorSpace"/>
                                                            <nil key="highlightedColor"/>
                                                        </label>
                                                    </subviews>
                                                </stackView>
                                                <label opaque="NO" userInteractionEnabled="NO" contentMode="left" horizontalHuggingPriority="251" verticalHuggingPriority="251" text="Could not connect to SideStore." textAlignment="natural" lineBreakMode="tailTruncation" numberOfLines="0" baselineAdjustment="alignBaselines" adjustsFontSizeToFit="NO" translatesAutoresizingMaskIntoConstraints="NO" id="7L1-AA-2yo">
                                                    <rect key="frame" x="0.0" y="24.5" width="343" height="18.5"/>
                                                    <fontDescription key="fontDescription" type="system" pointSize="15"/>
                                                    <nil key="highlightedColor"/>
                                                </label>
                                            </subviews>
                                        </stackView>
                                    </subviews>
                                    <constraints>
                                        <constraint firstItem="SN9-pA-GDU" firstAttribute="top" secondItem="r3G-oh-AyQ" secondAttribute="topMargin" id="9iT-CI-ajn"/>
                                        <constraint firstAttribute="bottomMargin" secondItem="SN9-pA-GDU" secondAttribute="bottom" id="Q9P-dM-kMn"/>
                                        <constraint firstAttribute="trailingMargin" secondItem="SN9-pA-GDU" secondAttribute="trailing" id="c0i-g5-hE3"/>
                                        <constraint firstItem="SN9-pA-GDU" firstAttribute="leading" secondItem="r3G-oh-AyQ" secondAttribute="leadingMargin" id="ds9-SA-Px8"/>
                                    </constraints>
                                </tableViewCellContentView>
                                <connections>
                                    <outlet property="dateLabel" destination="4MX-Qv-H8V" id="Ixe-YP-rLv"/>
                                    <outlet property="errorDescriptionLabel" destination="7L1-AA-2yo" id="rjh-WP-XJS"/>
                                    <outlet property="successLabel" destination="SWb-Of-t97" id="k1K-qb-kZw"/>
                                </connections>
                            </tableViewCell>
                        </prototypes>
                        <connections>
                            <outlet property="dataSource" destination="GBh-rB-juy" id="dh8-e9-mwa"/>
                            <outlet property="delegate" destination="GBh-rB-juy" id="tEO-3w-jKt"/>
                        </connections>
                    </tableView>
                    <navigationItem key="navigationItem" title="Refresh Attempts" largeTitleDisplayMode="never" id="V4e-K5-U8O"/>
                </tableViewController>
                <placeholder placeholderIdentifier="IBFirstResponder" id="jjJ-cb-fTb" userLabel="First Responder" sceneMemberID="firstResponder"/>
            </objects>
            <point key="canvasLocation" x="1697" y="1066"/>
        </scene>
        <!--Software Licenses-->
        <scene sceneID="YJd-UT-xxE">
            <objects>
                <viewController id="m4j-ch-w9Y" customClass="LicensesViewController" customModule="SideStore" customModuleProvider="target" sceneMemberID="viewController">
                    <view key="view" contentMode="scaleToFill" id="5un-bm-kB5">
                        <rect key="frame" x="0.0" y="0.0" width="375" height="667"/>
                        <autoresizingMask key="autoresizingMask" widthSizable="YES" heightSizable="YES"/>
                        <subviews>
                            <textView clipsSubviews="YES" multipleTouchEnabled="YES" contentMode="scaleToFill" preservesSuperviewLayoutMargins="YES" layoutMarginsFollowReadableWidth="YES" contentInsetAdjustmentBehavior="never" indicatorStyle="white" editable="NO" translatesAutoresizingMaskIntoConstraints="NO" id="oQQ-pR-oKc">
                                <rect key="frame" x="0.0" y="44" width="375" height="574"/>
                                <edgeInsets key="layoutMargins" top="8" left="30" bottom="8" right="30"/>
                                <string key="text">Jay Freeman (ldid) 
Copyright (C) 2007-2012 Jay Freeman (saurik)

libimobiledevice
© 2007-2015 by the contributors of libimobiledevice - All rights reserved.

Gilles Vollant (minizip)
Copyright (C) 1998-2005 Gilles Vollant

Kishikawa Katsumi (KeychainAccess)
Copyright (c) 2014 kishikawa katsumi
Permission is hereby granted, free of charge, to any person obtaining a copy of this software and associated documentation files (the "Software"), to deal in the Software without restriction, including without limitation the rights to use, copy, modify, merge, publish, distribute, sublicense, and/or sell copies of the Software, and to permit persons to whom the Software is furnished to do so, subject to the following conditions:
The above copyright notice and this permission notice shall be included in all copies or substantial portions of the Software.
THE SOFTWARE IS PROVIDED "AS IS", WITHOUT WARRANTY OF ANY KIND, EXPRESS OR IMPLIED, INCLUDING BUT NOT LIMITED TO THE WARRANTIES OF MERCHANTABILITY, FITNESS FOR A PARTICULAR PURPOSE AND NONINFRINGEMENT. IN NO EVENT SHALL THE AUTHORS OR COPYRIGHT HOLDERS BE LIABLE FOR ANY CLAIM, DAMAGES OR OTHER LIABILITY, WHETHER IN AN ACTION OF CONTRACT, TORT OR OTHERWISE, ARISING FROM, OUT OF OR IN CONNECTION WITH THE SOFTWARE OR THE USE OR OTHER DEALINGS IN THE SOFTWARE.

Alexander Grebenyuk (Nuke)
Copyright (c) 2015-2019 Alexander Grebenyuk
Permission is hereby granted, free of charge, to any person obtaining a copy of this software and associated documentation files (the "Software"), to deal in the Software without restriction, including without limitation the rights to use, copy, modify, merge, publish, distribute, sublicense, and/or sell copies of the Software, and to permit persons to whom the Software is furnished to do so, subject to the following conditions:
The above copyright notice and this permission notice shall be included in all copies or substantial portions of the Software.
THE SOFTWARE IS PROVIDED "AS IS", WITHOUT WARRANTY OF ANY KIND, EXPRESS OR IMPLIED, INCLUDING BUT NOT LIMITED TO THE WARRANTIES OF MERCHANTABILITY, FITNESS FOR A PARTICULAR PURPOSE AND NONINFRINGEMENT. IN NO EVENT SHALL THE AUTHORS OR COPYRIGHT HOLDERS BE LIABLE FOR ANY CLAIM, DAMAGES OR OTHER LIABILITY, WHETHER IN AN ACTION OF CONTRACT, TORT OR OTHERWISE, ARISING FROM, OUT OF OR IN CONNECTION WITH THE SOFTWARE OR THE USE OR OTHER DEALINGS IN THE SOFTWARE.

Craig Hockenberry (MarkdownAttributedString)
Copyright (c) 2020 The Iconfactory, Inc. https://iconfactory.com
Permission is hereby granted, free of charge, to any person obtaining a copy of this software and associated documentation files (the "Software"), to deal in the Software without restriction, including without limitation the rights to use, copy, modify, merge, publish, distribute, sublicense, and/or sell copies of the Software, and to permit persons to whom the Software is furnished to do so, subject to the following conditions:
The above copyright notice and this permission notice shall be included in all copies or substantial portions of the Software.
THE SOFTWARE IS PROVIDED "AS IS", WITHOUT WARRANTY OF ANY KIND, EXPRESS OR IMPLIED, INCLUDING BUT NOT LIMITED TO THE WARRANTIES OF MERCHANTABILITY, FITNESS FOR A PARTICULAR PURPOSE AND NONINFRINGEMENT. IN NO EVENT SHALL THE AUTHORS OR COPYRIGHT HOLDERS BE LIABLE FOR ANY CLAIM, DAMAGES OR OTHER LIABILITY, WHETHER IN AN ACTION OF CONTRACT, TORT OR OTHERWISE, ARISING FROM, OUT OF OR IN CONNECTION WITH THE SOFTWARE OR THE USE OR OTHER DEALINGS IN THE SOFTWARE.

The OpenSSL Project (OpenSSL)
Copyright (c) 1998-2019 The OpenSSL Project.  All rights reserved.
Redistribution and use in source and binary forms, with or without modification, are permitted provided that the following conditions are met:
1. Redistributions of source code must retain the above copyright notice, this list of conditions and the following disclaimer.
2. Redistributions in binary form must reproduce the above copyright notice, this list of conditions and the following disclaimer in the documentation and/or other materials provided with the distribution.
3. All advertising materials mentioning features or use of this software must display the following acknowledgment: "This product includes software developed by the OpenSSL Project for use in the OpenSSL Toolkit. (http://www.openssl.org/)"
4. The names "OpenSSL Toolkit" and "OpenSSL Project" must not be used to endorse or promote products derived from this software without prior written permission. For written permission, please contact openssl-core@openssl.org.
5. Products derived from this software may not be called "OpenSSL" nor may "OpenSSL" appear in their names without prior written permission of the OpenSSL Project.
6. Redistributions of any form whatsoever must retain the following acknowledgment:
"This product includes software developed by the OpenSSL Project for use in the OpenSSL Toolkit (http://www.openssl.org/)"
THIS SOFTWARE IS PROVIDED BY THE OpenSSL PROJECT ``AS IS'' AND ANY EXPRESSED OR IMPLIED WARRANTIES, INCLUDING, BUT NOT LIMITED TO, THE IMPLIED WARRANTIES OF MERCHANTABILITY AND FITNESS FOR A PARTICULAR PURPOSE ARE DISCLAIMED.  IN NO EVENT SHALL THE OpenSSL PROJECT OR ITS CONTRIBUTORS BE LIABLE FOR ANY DIRECT, INDIRECT, INCIDENTAL, SPECIAL, EXEMPLARY, OR CONSEQUENTIAL DAMAGES (INCLUDING, BUT NOT LIMITED TO, PROCUREMENT OF SUBSTITUTE GOODS OR SERVICES; LOSS OF USE, DATA, OR PROFITS; OR BUSINESS INTERRUPTION) HOWEVER CAUSED AND ON ANY THEORY OF LIABILITY, WHETHER IN CONTRACT, STRICT LIABILITY, OR TORT (INCLUDING NEGLIGENCE OR OTHERWISE) ARISING IN ANY WAY OUT OF THE USE OF THIS SOFTWARE, EVEN IF ADVISED OF THE POSSIBILITY OF SUCH DAMAGE.
This product includes cryptographic software written by Eric Young (eay@cryptsoft.com). This product includes software written by Tim Hudson (tjh@cryptsoft.com).

Eric Young (SSLeay)
/* Copyright (C) 1995-1998 Eric Young (eay@cryptsoft.com)
All rights reserved.
This package is an SSL implementation written by Eric Young (eay@cryptsoft.com).
The implementation was written so as to conform with Netscapes SSL. This library is free for commercial and non-commercial use as long as the following conditions are aheared to.  The following conditions apply to all code found in this distribution, be it the RC4, RSA, lhash, DES, etc., code; not just the SSL code.  The SSL documentation included with this distribution is covered by the same copyright terms except that the holder is Tim Hudson (tjh@cryptsoft.com).
Copyright remains Eric Young's, and as such any Copyright notices in the code are not to be removed. If this package is used in a product, Eric Young should be given attribution as the author of the parts of the library used. This can be in the form of a textual message at program startup or in documentation (online or textual) provided with the package.
Redistribution and use in source and binary forms, with or without modification, are permitted provided that the following conditions are met:
1. Redistributions of source code must retain the copyright notice, this list of conditions and the following disclaimer.
2. Redistributions in binary form must reproduce the above copyright notice, this list of conditions and the following disclaimer in the
documentation and/or other materials provided with the distribution.
3. All advertising materials mentioning features or use of this software must display the following acknowledgement:
"This product includes cryptographic software written by Eric Young (eay@cryptsoft.com)"
The word 'cryptographic' can be left out if the rouines from the library being used are not cryptographic related :-).
4. If you include any Windows specific code (or a derivative thereof) from the apps directory (application code) you must include an acknowledgement:
"This product includes software written by Tim Hudson (tjh@cryptsoft.com)" THIS SOFTWARE IS PROVIDED BY ERIC YOUNG ``AS IS'' AND ANY EXPRESS OR IMPLIED WARRANTIES, INCLUDING, BUT NOT LIMITED TO, THE IMPLIED WARRANTIES OF MERCHANTABILITY AND FITNESS FOR A PARTICULAR PURPOSE ARE DISCLAIMED.  IN NO EVENT SHALL THE AUTHOR OR CONTRIBUTORS BE LIABLE FOR ANY DIRECT, INDIRECT, INCIDENTAL, SPECIAL, EXEMPLARY, OR CONSEQUENTIAL DAMAGES (INCLUDING, BUT NOT LIMITED TO, PROCUREMENT OF SUBSTITUTE GOODS OR SERVICES; LOSS OF USE, DATA, OR PROFITS; OR BUSINESS INTERRUPTION) HOWEVER CAUSED AND ON ANY THEORY OF LIABILITY, WHETHER IN CONTRACT, STRICT LIABILITY, OR TORT (INCLUDING NEGLIGENCE OR OTHERWISE) ARISING IN ANY WAY OUT OF THE USE OF THIS SOFTWARE, EVEN IF ADVISED OF THE POSSIBILITY OF SUCH DAMAGE.
The licence and distribution terms for any publically available version or derivative of this code cannot be changed.  i.e. this code cannot simply be copied and put under another distribution licence [including the GNU Public Licence.]

Toni Ronkko (dirent)
Copyright (c) 1998-2019 Toni Ronkko
Permission is hereby granted, free of charge, to any person obtaining a copy of this software and associated documentation files (the "Software"), to deal in the Software without restriction, including without limitation the rights to use, copy, modify, merge, publish, distribute, sublicense, and/or sell copies of the Software, and to permit persons to whom the Software is furnished to do so, subject to the following conditions:
The above copyright notice and this permission notice shall be included in all copies or substantial portions of the Software.
THE SOFTWARE IS PROVIDED "AS IS", WITHOUT WARRANTY OF ANY KIND, EXPRESS OR IMPLIED, INCLUDING BUT NOT LIMITED TO THE WARRANTIES OF MERCHANTABILITY, FITNESS FOR A PARTICULAR PURPOSE AND NONINFRINGEMENT. IN NO EVENT SHALL THE AUTHORS OR COPYRIGHT HOLDERS BE LIABLE FOR ANY CLAIM, DAMAGES OR OTHER LIABILITY, WHETHER IN AN ACTION OF CONTRACT, TORT OR OTHERWISE, ARISING FROM, OUT OF OR IN CONNECTION WITH THE SOFTWARE OR THE USE OR OTHER DEALINGS IN THE SOFTWARE.

Microsoft Corporation (C++ REST SDK)
Copyright (c) Microsoft Corporation
Permission is hereby granted, free of charge, to any person obtaining a copy of this software and associated documentation files (the "Software"), to deal in the Software without restriction, including without limitation the rights to use, copy, modify, merge, publish, distribute, sublicense, and/or sell copies of the Software, and to permit persons to whom the Software is furnished to do so, subject to the following conditions:
The above copyright notice and this permission notice shall be included in all copies or substantial portions of the Software.
THE SOFTWARE IS PROVIDED "AS IS", WITHOUT WARRANTY OF ANY KIND, EXPRESS OR IMPLIED, INCLUDING BUT NOT LIMITED TO THE WARRANTIES OF MERCHANTABILITY, FITNESS FOR A PARTICULAR PURPOSE AND NONINFRINGEMENT. IN NO EVENT SHALL THE AUTHORS OR COPYRIGHT HOLDERS BE LIABLE FOR ANY CLAIM, DAMAGES OR OTHER LIABILITY, WHETHER IN AN ACTION OF CONTRACT, TORT OR OTHERWISE, ARISING FROM, OUT OF OR IN CONNECTION WITH THE SOFTWARE OR THE USE OR OTHER DEALINGS IN THE SOFTWARE.

Kutuzov Viktor (mman-win32)
Copyright (c) Kutuzov Viktor
Permission is hereby granted, free of charge, to any person obtaining a copy of this software and associated documentation files (the "Software"), to deal in the Software without restriction, including without limitation the rights to use, copy, modify, merge, publish, distribute, sublicense, and/or sell copies of the Software, and to permit persons to whom the Software is furnished to do so, subject to the following conditions:
The above copyright notice and this permission notice shall be included in all copies or substantial portions of the Software.
THE SOFTWARE IS PROVIDED "AS IS", WITHOUT WARRANTY OF ANY KIND, EXPRESS OR IMPLIED, INCLUDING BUT NOT LIMITED TO THE WARRANTIES OF MERCHANTABILITY, FITNESS FOR A PARTICULAR PURPOSE AND NONINFRINGEMENT. IN NO EVENT SHALL THE AUTHORS OR COPYRIGHT HOLDERS BE LIABLE FOR ANY CLAIM, DAMAGES OR OTHER LIABILITY, WHETHER IN AN ACTION OF CONTRACT, TORT OR OTHERWISE, ARISING FROM, OUT OF OR IN CONNECTION WITH THE SOFTWARE OR THE USE OR OTHER DEALINGS IN THE SOFTWARE.

ICONS

Settings by i cons from the Noun Project</string>
                                <color key="textColor" white="1" alpha="0.75" colorSpace="custom" customColorSpace="genericGamma22GrayColorSpace"/>
                                <fontDescription key="fontDescription" type="system" pointSize="15"/>
                                <textInputTraits key="textInputTraits" autocapitalizationType="sentences"/>
                            </textView>
                        </subviews>
                        <viewLayoutGuide key="safeArea" id="o3f-Lj-IHF"/>
                        <color key="backgroundColor" name="SettingsBackground"/>
                        <constraints>
                            <constraint firstItem="oQQ-pR-oKc" firstAttribute="top" secondItem="o3f-Lj-IHF" secondAttribute="top" id="3gx-wh-Lol"/>
                            <constraint firstItem="o3f-Lj-IHF" firstAttribute="bottom" secondItem="oQQ-pR-oKc" secondAttribute="bottom" id="Go4-kg-nKv"/>
                            <constraint firstItem="oQQ-pR-oKc" firstAttribute="leading" secondItem="o3f-Lj-IHF" secondAttribute="leading" id="PIZ-YA-eVd"/>
                            <constraint firstItem="oQQ-pR-oKc" firstAttribute="trailing" secondItem="o3f-Lj-IHF" secondAttribute="trailing" id="oUR-b9-ajN"/>
                        </constraints>
                    </view>
                    <navigationItem key="navigationItem" title="Software Licenses" largeTitleDisplayMode="never" id="JcT-wX-zay"/>
                    <connections>
                        <outlet property="textView" destination="oQQ-pR-oKc" id="0Jf-FJ-kNg"/>
                    </connections>
                </viewController>
                <placeholder placeholderIdentifier="IBFirstResponder" id="XGV-al-SyO" userLabel="First Responder" sceneMemberID="firstResponder"/>
            </objects>
            <point key="canvasLocation" x="1697" y="313"/>
        </scene>
        <!--Support us-->
        <scene sceneID="Lnh-9P-HnL">
            <objects>
                <collectionViewController id="dp8-8j-vt9" customClass="PatreonViewController" customModule="SideStore" customModuleProvider="target" sceneMemberID="viewController">
                    <collectionView key="view" clipsSubviews="YES" multipleTouchEnabled="YES" contentMode="scaleToFill" alwaysBounceVertical="YES" indicatorStyle="white" dataMode="prototypes" id="OTF-Qv-Z5w">
                        <rect key="frame" x="0.0" y="0.0" width="375" height="667"/>
                        <autoresizingMask key="autoresizingMask" widthSizable="YES" heightSizable="YES"/>
                        <color key="backgroundColor" name="SettingsBackground"/>
                        <color key="tintColor" white="1" alpha="1" colorSpace="custom" customColorSpace="genericGamma22GrayColorSpace"/>
                        <collectionViewFlowLayout key="collectionViewLayout" minimumLineSpacing="10" minimumInteritemSpacing="20" id="5Ex-oN-7dE">
                            <size key="itemSize" width="157" height="20"/>
                            <size key="headerReferenceSize" width="0.0" height="0.0"/>
                            <size key="footerReferenceSize" width="0.0" height="0.0"/>
                            <inset key="sectionInset" minX="20" minY="8" maxX="20" maxY="0.0"/>
                        </collectionViewFlowLayout>
                        <cells>
                            <collectionViewCell opaque="NO" clipsSubviews="YES" multipleTouchEnabled="YES" contentMode="center" reuseIdentifier="Cell" id="T6v-Rq-ntX" customClass="PatronCollectionViewCell" customModule="SideStore" customModuleProvider="target">
                                <rect key="frame" x="20" y="8" width="157" height="20"/>
                                <autoresizingMask key="autoresizingMask" flexibleMaxX="YES" flexibleMaxY="YES"/>
                                <view key="contentView" opaque="NO" clipsSubviews="YES" multipleTouchEnabled="YES" contentMode="center" insetsLayoutMarginsFromSafeArea="NO">
                                    <rect key="frame" x="0.0" y="0.0" width="157" height="20"/>
                                    <autoresizingMask key="autoresizingMask"/>
                                    <subviews>
                                        <label opaque="NO" userInteractionEnabled="NO" contentMode="left" horizontalHuggingPriority="251" verticalHuggingPriority="251" text="Caroline Moore" textAlignment="natural" lineBreakMode="tailTruncation" baselineAdjustment="alignBaselines" minimumScaleFactor="0.25" translatesAutoresizingMaskIntoConstraints="NO" id="ahr-fF-k3e">
                                            <rect key="frame" x="0.0" y="0.0" width="157" height="20"/>
                                            <fontDescription key="fontDescription" type="system" pointSize="16"/>
                                            <color key="textColor" white="1" alpha="0.75" colorSpace="custom" customColorSpace="genericGamma22GrayColorSpace"/>
                                            <nil key="highlightedColor"/>
                                        </label>
                                    </subviews>
                                </view>
                                <constraints>
                                    <constraint firstAttribute="trailing" secondItem="ahr-fF-k3e" secondAttribute="trailing" id="9aF-2y-sZf"/>
                                    <constraint firstItem="ahr-fF-k3e" firstAttribute="top" secondItem="T6v-Rq-ntX" secondAttribute="top" id="M89-x2-VnS"/>
                                    <constraint firstItem="ahr-fF-k3e" firstAttribute="leading" secondItem="T6v-Rq-ntX" secondAttribute="leading" id="THC-sX-gVq"/>
                                    <constraint firstAttribute="bottom" secondItem="ahr-fF-k3e" secondAttribute="bottom" id="loA-GD-3td"/>
                                </constraints>
                                <connections>
                                    <outlet property="textLabel" destination="ahr-fF-k3e" id="xql-Ch-bfh"/>
                                </connections>
                            </collectionViewCell>
                        </cells>
                        <connections>
                            <outlet property="dataSource" destination="dp8-8j-vt9" id="ONG-kb-M7N"/>
                            <outlet property="delegate" destination="dp8-8j-vt9" id="790-Kr-6l7"/>
                        </connections>
                    </collectionView>
                    <navigationItem key="navigationItem" title="Support us" largeTitleDisplayMode="always" id="uUV-1f-xEq"/>
                </collectionViewController>
                <placeholder placeholderIdentifier="IBFirstResponder" id="qq3-Hj-S9f" userLabel="First Responder" sceneMemberID="firstResponder"/>
            </objects>
            <point key="canvasLocation" x="1697" y="-636"/>
        </scene>
        <!--instructionsViewController-->
        <scene sceneID="zGq-MO-WdN">
            <objects>
                <viewControllerPlaceholder storyboardName="Authentication" referencedIdentifier="instructionsViewController" id="gbN-yn-SCG" sceneMemberID="viewController"/>
                <placeholder placeholderIdentifier="IBFirstResponder" id="DWO-P8-4U7" userLabel="First Responder" sceneMemberID="firstResponder"/>
            </objects>
            <point key="canvasLocation" x="1697" y="-199"/>
        </scene>
        <!--Error Log-->
        <scene sceneID="Htu-2V-dbE">
            <objects>
                <tableViewController id="g8a-Rf-zWa" customClass="ErrorLogViewController" customModule="SideStore" customModuleProvider="target" sceneMemberID="viewController">
                    <tableView key="view" clipsSubviews="YES" contentMode="scaleToFill" alwaysBounceVertical="YES" dataMode="prototypes" style="insetGrouped" separatorStyle="default" rowHeight="-1" estimatedRowHeight="-1" sectionHeaderHeight="18" sectionFooterHeight="18" id="BBn-tI-e0e">
                        <rect key="frame" x="0.0" y="0.0" width="375" height="667"/>
                        <autoresizingMask key="autoresizingMask" widthSizable="YES" heightSizable="YES"/>
                        <prototypes>
                            <tableViewCell clipsSubviews="YES" contentMode="scaleToFill" preservesSuperviewLayoutMargins="YES" selectionStyle="default" indentationWidth="10" reuseIdentifier="Cell" id="HAm-mA-O78" customClass="ErrorLogTableViewCell">
                                <rect key="frame" x="16" y="55.5" width="343" height="107.5"/>
                                <autoresizingMask key="autoresizingMask"/>
                                <tableViewCellContentView key="contentView" opaque="NO" clipsSubviews="YES" multipleTouchEnabled="YES" contentMode="center" preservesSuperviewLayoutMargins="YES" insetsLayoutMarginsFromSafeArea="NO" tableViewCell="HAm-mA-O78" id="swa-et-rfA">
                                    <rect key="frame" x="0.0" y="0.0" width="343" height="107.5"/>
                                    <autoresizingMask key="autoresizingMask"/>
                                    <subviews>
                                        <stackView opaque="NO" contentMode="scaleToFill" axis="vertical" spacing="8" translatesAutoresizingMaskIntoConstraints="NO" id="mtw-JM-T70">
                                            <rect key="frame" x="16" y="11" width="311" height="85.5"/>
                                            <subviews>
                                                <stackView opaque="NO" contentMode="scaleToFill" alignment="top" spacing="8" translatesAutoresizingMaskIntoConstraints="NO" id="bjU-TX-4lm" userLabel="Compact">
                                                    <rect key="frame" x="0.0" y="0.0" width="311" height="43.5"/>
                                                    <subviews>
                                                        <imageView clipsSubviews="YES" userInteractionEnabled="NO" contentMode="scaleAspectFit" horizontalHuggingPriority="251" verticalHuggingPriority="251" translatesAutoresizingMaskIntoConstraints="NO" id="sDZ-ZN-NT1" customClass="AppIconImageView" customModule="SideStore" customModuleProvider="target">
                                                            <rect key="frame" x="0.0" y="0.0" width="43" height="43"/>
                                                            <constraints>
                                                                <constraint firstAttribute="width" secondItem="sDZ-ZN-NT1" secondAttribute="height" multiplier="1:1" id="M8a-Wh-6wd"/>
                                                                <constraint firstAttribute="width" constant="43" id="dgV-jc-GET"/>
                                                            </constraints>
                                                        </imageView>
                                                        <stackView opaque="NO" contentMode="scaleToFill" axis="vertical" distribution="equalSpacing" spacing="4" translatesAutoresizingMaskIntoConstraints="NO" id="82d-v0-RCp">
                                                            <rect key="frame" x="51" y="0.0" width="260" height="39"/>
                                                            <subviews>
                                                                <stackView opaque="NO" contentMode="scaleToFill" distribution="equalSpacing" spacing="8" translatesAutoresizingMaskIntoConstraints="NO" id="Q2j-Tc-bp2">
                                                                    <rect key="frame" x="0.0" y="0.0" width="260" height="18"/>
                                                                    <subviews>
                                                                        <label opaque="NO" userInteractionEnabled="NO" contentMode="left" horizontalHuggingPriority="251" verticalHuggingPriority="251" text="Success" textAlignment="natural" lineBreakMode="tailTruncation" baselineAdjustment="alignBaselines" minimumScaleFactor="0.5" translatesAutoresizingMaskIntoConstraints="NO" id="Na7-uj-XYZ">
                                                                            <rect key="frame" x="0.0" y="0.0" width="60" height="18"/>
                                                                            <fontDescription key="fontDescription" type="system" weight="semibold" pointSize="15"/>
                                                                            <nil key="textColor"/>
                                                                            <nil key="highlightedColor"/>
                                                                        </label>
                                                                        <label opaque="NO" userInteractionEnabled="NO" contentMode="left" horizontalHuggingPriority="251" verticalHuggingPriority="251" horizontalCompressionResistancePriority="751" text="Date" textAlignment="natural" lineBreakMode="tailTruncation" baselineAdjustment="alignBaselines" adjustsFontSizeToFit="NO" translatesAutoresizingMaskIntoConstraints="NO" id="SGf-pP-RL0">
                                                                            <rect key="frame" x="229.5" y="0.0" width="30.5" height="18"/>
                                                                            <fontDescription key="fontDescription" type="system" pointSize="14"/>
                                                                            <color key="textColor" white="0.66666666669999997" alpha="1" colorSpace="custom" customColorSpace="genericGamma22GrayColorSpace"/>
                                                                            <nil key="highlightedColor"/>
                                                                        </label>
                                                                    </subviews>
                                                                </stackView>
                                                                <label opaque="NO" userInteractionEnabled="NO" contentMode="left" horizontalHuggingPriority="251" verticalHuggingPriority="251" text="Error Code" textAlignment="natural" lineBreakMode="headTruncation" baselineAdjustment="alignBaselines" minimumScaleFactor="0.5" translatesAutoresizingMaskIntoConstraints="NO" id="R5a-wv-xHd">
                                                                    <rect key="frame" x="0.0" y="22" width="260" height="17"/>
                                                                    <fontDescription key="fontDescription" type="system" pointSize="14"/>
                                                                    <color key="textColor" white="0.66666666669999997" alpha="1" colorSpace="custom" customColorSpace="genericGamma22GrayColorSpace"/>
                                                                    <nil key="highlightedColor"/>
                                                                </label>
                                                            </subviews>
                                                        </stackView>
                                                    </subviews>
                                                </stackView>
                                                <textView clipsSubviews="YES" multipleTouchEnabled="YES" contentMode="scaleToFill" scrollEnabled="NO" editable="NO" text="Error Description" textAlignment="natural" selectable="NO" translatesAutoresizingMaskIntoConstraints="NO" id="1df-ri-hKN" customClass="CollapsingTextView" customModule="SideStore" customModuleProvider="target">
                                                    <rect key="frame" x="0.0" y="51.5" width="311" height="34"/>
                                                    <accessibility key="accessibilityConfiguration">
                                                        <accessibilityTraits key="traits" staticText="YES"/>
                                                        <bool key="isElement" value="NO"/>
                                                    </accessibility>
                                                    <color key="textColor" systemColor="labelColor"/>
                                                    <fontDescription key="fontDescription" type="system" pointSize="15"/>
                                                    <textInputTraits key="textInputTraits" autocapitalizationType="sentences"/>
                                                </textView>
                                            </subviews>
                                        </stackView>
                                        <button opaque="NO" contentMode="scaleToFill" showsMenuAsPrimaryAction="YES" contentHorizontalAlignment="center" contentVerticalAlignment="center" buttonType="system" lineBreakMode="middleTruncation" translatesAutoresizingMaskIntoConstraints="NO" id="ba2-EY-tf5">
                                            <rect key="frame" x="0.0" y="0.0" width="343" height="107.5"/>
                                            <accessibility key="accessibilityConfiguration">
                                                <bool key="isElement" value="NO"/>
                                            </accessibility>
                                            <state key="normal" title="Button"/>
                                            <buttonConfiguration key="configuration" style="plain" title=" "/>
                                        </button>
                                    </subviews>
                                    <constraints>
                                        <constraint firstItem="ba2-EY-tf5" firstAttribute="leading" secondItem="swa-et-rfA" secondAttribute="leading" id="70b-ce-vg1"/>
                                        <constraint firstItem="ba2-EY-tf5" firstAttribute="top" secondItem="swa-et-rfA" secondAttribute="top" id="98S-pF-R8J"/>
                                        <constraint firstAttribute="bottomMargin" secondItem="mtw-JM-T70" secondAttribute="bottom" id="fmH-Tj-9iY"/>
                                        <constraint firstAttribute="trailingMargin" secondItem="mtw-JM-T70" secondAttribute="trailing" id="fu1-uu-mXb"/>
                                        <constraint firstAttribute="bottom" secondItem="ba2-EY-tf5" secondAttribute="bottom" id="kvX-B0-v1x"/>
                                        <constraint firstAttribute="leadingMargin" secondItem="mtw-JM-T70" secondAttribute="leading" id="mIY-lM-64i"/>
                                        <constraint firstAttribute="trailing" secondItem="ba2-EY-tf5" secondAttribute="trailing" id="qnx-qR-VAH"/>
                                        <constraint firstAttribute="topMargin" secondItem="mtw-JM-T70" secondAttribute="top" id="wOS-QI-w47"/>
                                    </constraints>
                                </tableViewCellContentView>
                                <connections>
                                    <outlet property="appIconImageView" destination="sDZ-ZN-NT1" id="5Fb-6X-vNV"/>
                                    <outlet property="dateLabel" destination="SGf-pP-RL0" id="jCW-Ib-QGv"/>
                                    <outlet property="errorCodeLabel" destination="R5a-wv-xHd" id="AeF-Yh-OVe"/>
                                    <outlet property="errorDescriptionTextView" destination="1df-ri-hKN" id="s4Z-Id-iS8"/>
                                    <outlet property="errorFailureLabel" destination="Na7-uj-XYZ" id="c6r-XP-oIL"/>
                                    <outlet property="menuButton" destination="ba2-EY-tf5" id="GjL-NZ-KuX"/>
                                </connections>
                            </tableViewCell>
                        </prototypes>
                        <connections>
                            <outlet property="dataSource" destination="g8a-Rf-zWa" id="3Tb-tm-jjW"/>
                            <outlet property="delegate" destination="g8a-Rf-zWa" id="mbI-k7-Dqq"/>
                        </connections>
                    </tableView>
                    <navigationItem key="navigationItem" title="Error Log" largeTitleDisplayMode="never" id="a1p-3W-bSi">
                        <rightBarButtonItems>
                            <barButtonItem systemItem="trash" id="BnQ-Eh-1gC">
                                <connections>
                                    <action selector="clearLoggedErrors:" destination="g8a-Rf-zWa" id="faq-89-H5j"/>
                                </connections>
                            </barButtonItem>
                            <barButtonItem image="ladybug" catalog="system" id="1cD-4y-vTJ" userLabel="Share">
                                <connections>
                                    <action selector="showMinimuxerLogs:" destination="g8a-Rf-zWa" id="V0f-0y-C6C"/>
                                </connections>
                            </barButtonItem>
                        </rightBarButtonItems>
                    </navigationItem>
                </tableViewController>
                <placeholder placeholderIdentifier="IBFirstResponder" id="rU1-TZ-TD8" userLabel="First Responder" sceneMemberID="firstResponder"/>
            </objects>
            <point key="canvasLocation" x="1697" y="1774"/>
        </scene>
    </scenes>
    <resources>
        <image name="Next" width="18" height="18"/>
        <image name="Settings" width="20" height="20"/>
        <image name="ladybug" catalog="system" width="128" height="122"/>
        <namedColor name="SettingsBackground">
            <color red="0.45098039215686275" green="0.015686274509803921" blue="0.68627450980392157" alpha="1" colorSpace="custom" customColorSpace="sRGB"/>
        </namedColor>
        <systemColor name="darkTextColor">
            <color white="0.0" alpha="1" colorSpace="custom" customColorSpace="genericGamma22GrayColorSpace"/>
        </systemColor>
        <systemColor name="labelColor">
            <color red="0.0" green="0.0" blue="0.0" alpha="1" colorSpace="custom" customColorSpace="sRGB"/>
        </systemColor>
    </resources>
</document><|MERGE_RESOLUTION|>--- conflicted
+++ resolved
@@ -21,11 +21,7 @@
                         <color key="tintColor" white="1" alpha="1" colorSpace="custom" customColorSpace="genericGamma22GrayColorSpace"/>
                         <color key="separatorColor" white="1" alpha="0.25" colorSpace="custom" customColorSpace="genericGamma22GrayColorSpace"/>
                         <label key="tableFooterView" opaque="NO" userInteractionEnabled="NO" contentMode="left" horizontalHuggingPriority="251" verticalHuggingPriority="251" text="SideStore 1.0" textAlignment="center" lineBreakMode="tailTruncation" baselineAdjustment="alignBaselines" adjustsFontSizeToFit="NO" id="bUR-rp-Nw2">
-<<<<<<< HEAD
-                            <rect key="frame" x="0.0" y="1177" width="375" height="25"/>
-=======
                             <rect key="frame" x="0.0" y="1245" width="375" height="25"/>
->>>>>>> 23a53034
                             <autoresizingMask key="autoresizingMask" flexibleMaxX="YES" flexibleMaxY="YES"/>
                             <fontDescription key="fontDescription" type="system" pointSize="17"/>
                             <color key="textColor" white="1" alpha="0.69999999999999996" colorSpace="custom" customColorSpace="genericGamma22GrayColorSpace"/>
@@ -625,13 +621,8 @@
                                             <segue destination="g8a-Rf-zWa" kind="show" id="vFC-Id-Ww6"/>
                                         </connections>
                                     </tableViewCell>
-<<<<<<< HEAD
-                                    <tableViewCell clipsSubviews="YES" contentMode="scaleToFill" preservesSuperviewLayoutMargins="YES" selectionStyle="default" indentationWidth="10" rowHeight="51" id="VNn-u4-cN8" customClass="InsetGroupTableViewCell" customModule="SideStore" customModuleProvider="target">
-                                        <rect key="frame" x="0.0" y="1074" width="375" height="51"/>
-=======
                                     <tableViewCell clipsSubviews="YES" contentMode="scaleToFill" preservesSuperviewLayoutMargins="YES" selectionStyle="default" indentationWidth="10" rowHeight="51" id="eZ3-BT-q4D" customClass="InsetGroupTableViewCell" customModule="SideStore" customModuleProvider="target">
                                         <rect key="frame" x="0.0" y="1023" width="375" height="51"/>
->>>>>>> 23a53034
                                         <autoresizingMask key="autoresizingMask"/>
                                         <tableViewCellContentView key="contentView" opaque="NO" clipsSubviews="YES" multipleTouchEnabled="YES" contentMode="center" preservesSuperviewLayoutMargins="YES" insetsLayoutMarginsFromSafeArea="NO" tableViewCell="eZ3-BT-q4D" id="17m-VV-hzf">
                                             <rect key="frame" x="0.0" y="0.0" width="375" height="51"/>
